package whmcs_gateway

import (
	"context"
	"encoding/json"
	"errors"
	"fmt"
	"github.com/google/go-querystring/query"
	"github.com/google/uuid"
	pb "github.com/slntopp/nocloud-proto/billing"
	"github.com/slntopp/nocloud/pkg/graph"
	"github.com/slntopp/nocloud/pkg/nocloud/payments/types"
	ps "github.com/slntopp/nocloud/pkg/pubsub"
	"google.golang.org/protobuf/types/known/structpb"
	"io"
	"net/http"
	"net/url"
	"slices"
	"strconv"
	"strings"
	"sync"
	"time"
)

type NoCloudInvoicesManager interface {
	CreateInvoice(ctx context.Context, inv *pb.Invoice) error
	UpdateInvoice(ctx context.Context, inv *pb.Invoice, ignoreNulls bool) error
	UpdateInvoiceStatus(ctx context.Context, id string, newStatus pb.BillingStatus) (*pb.Invoice, error)
	InvoicesController() graph.InvoicesController
}

type WhmcsGateway struct {
	m *sync.Mutex

	apiUsername string
	apiPassword string
	baseUrl     string
	trustedIP   string

	accounts   graph.AccountsController
	currencies graph.CurrencyController
	invMan     NoCloudInvoicesManager

	taxExcluded bool
}

var ErrNotFound = fmt.Errorf("not found")

const invoiceNotFoundApiMsg = "Invoice ID Not Found"

const getInvoicesBatchSize = 10000 // WHMCS throws memory limit exception nearly on 50000 batch size

const BalancePayMethod = "balancepay"

var balancePayMethod = BalancePayMethod

func NewWhmcsGateway(data WhmcsData, acc graph.AccountsController, curr graph.CurrencyController, invMan NoCloudInvoicesManager, whmcsTaxExcluded bool) *WhmcsGateway {
	return &WhmcsGateway{
		m:           &sync.Mutex{},
		apiUsername: data.WhmcsUser,
		apiPassword: data.WhmcsPassHash,
		baseUrl:     data.WhmcsBaseUrl,
		trustedIP:   data.TrustedIP,
		accounts:    acc,
		invMan:      invMan,
		taxExcluded: whmcsTaxExcluded,
		currencies:  curr,
	}
}

func sendRequestToWhmcs[T any](method string, url string, body io.Reader) (T, error) {
	var result T

	req, err := http.NewRequest(method, url, body)
	if err != nil {
		return result, err
	}

	resp, err := http.DefaultClient.Do(req)
	if err != nil {
		return result, err
	}
	defer resp.Body.Close()

	b, err := io.ReadAll(resp.Body)
	if err != nil {
		return result, err
	}

	resultChecker := struct {
		Result  string `json:"result"`
		Message string `json:"message"`
	}{}
	err = json.Unmarshal(b, &resultChecker)
	if err != nil {
		return result, fmt.Errorf("failed to unmarshal response to result checker struct: %w. Body: %s", err, string(b))
	}
	if resp.StatusCode != 200 || resultChecker.Result != "success" {
		err = fmt.Errorf("failed to perform action: %s. Response body: %+v", resp.Status, resultChecker)
		if resultChecker.Message == invoiceNotFoundApiMsg {
			err = fmt.Errorf("%w. Embedded error: %w", err, ErrNotFound)
		}
		return result, err
	}

	// Result
	err = json.Unmarshal(b, &result)
	if err != nil {
		return result, fmt.Errorf("failed to unmarshal response to result struct: %w", err)
	}

	return result, nil
}

func (g *WhmcsGateway) CreateInvoice(ctx context.Context, inv *pb.Invoice, noEmail ...bool) error {
	if inv.Status == pb.BillingStatus_DRAFT || inv.Status == pb.BillingStatus_TERMINATED {
		return nil
	}

	reqUrl, err := url.Parse(g.baseUrl)
	if err != nil {
		return err
	}

	account, err := g.accounts.Get(ctx, inv.GetAccount())
	if err != nil {
		return err
	}

	userId, ok := g.getWhmcsUser(account.Account)
	if !ok {
		return fmt.Errorf("whmcs user not found")
	}

	var sendEmail = (inv.Status != pb.BillingStatus_DRAFT) || !(len(noEmail) > 0 && noEmail[0])

	tax := inv.GetTaxOptions().GetTaxRate() * 100
	taxed := "0"
	if tax > 0 {
		taxed = "1"
	}

	cur, err := g.currencies.Get(ctx, inv.GetCurrency().GetId())
	if err != nil {
		return err
	}

	oldNote := inv.GetMeta()["note"].GetStringValue()
	newNote := oldNote
	inv.GetMeta()["note"] = structpb.NewStringValue(newNote)
	q, err := g.buildCreateInvoiceQueryBase(inv, userId, sendEmail, tax)
	if err != nil {
		return err
	}
	for i, item := range inv.GetItems() {
		var price float64
		if g.taxExcluded {
			price = item.GetPrice() * float64(item.GetAmount())
		} else {
			price = item.GetPrice()*float64(item.GetAmount()) + item.GetPrice()*float64(item.GetAmount())*(tax/100)
		}
		price = graph.Round(price, cur.Precision, cur.Rounding)

		q.Set(fmt.Sprintf("itemdescription%d", i+1), item.GetDescription())
		q.Set(fmt.Sprintf("itemamount%d", i+1), fmt.Sprintf("%.2f", price))
		q.Set(fmt.Sprintf("itemtaxed%d", i+1), taxed)
	}

	invResp, err := sendRequestToWhmcs[InvoiceResponse](http.MethodPost, reqUrl.String()+"?"+q.Encode(), nil)
	if err != nil {
		return err
	}

	// Set whmcs invoice id to invoice meta
	invoice, err := g.invMan.InvoicesController().Get(ctx, inv.GetUuid())
	if err != nil {
		return ps.NoNackErr(err)
	}
	meta := invoice.GetMeta()
	if meta == nil {
		meta = make(map[string]*structpb.Value)
	}

	// If invoice had whmcs invoice id, then cancel old invoice
	if invoiceId, ok := meta[invoiceIdField]; ok {
		updQuery := g.buildUpdateInvoiceQueryBase(int(invoiceId.GetNumberValue()))
		newSt := statusToWhmcs(pb.BillingStatus_TERMINATED)
		updQuery.Status = &newSt
		note := "CANCELLED BECAUSE IT WAS REPLACED BY OTHER INVOICE (CALLED BY NOCLOUD). NEW WHMCS INVOICE ID: " + strconv.Itoa(invResp.InvoiceId)
		updQuery.Notes = &note
		q, err = query.Values(updQuery)
		if err != nil {
			q = url.Values{}
		}
		_, _ = sendRequestToWhmcs[InvoiceResponse](http.MethodPost, reqUrl.String()+"?"+q.Encode(), nil)
	}

	meta[invoiceIdField] = structpb.NewNumberValue(float64(invResp.InvoiceId))
	meta["note"] = structpb.NewStringValue(newNote)
	invoice.Meta = meta
	// Update invoice using api but using gateway-callback flag to not trigger useless whmcs update
	if err := g.invMan.UpdateInvoice(context.WithValue(ctx, types.GatewayCallback, true), invoice.Invoice, false); err != nil {
		return ps.NoNackErr(err)
	}

	return nil
}

func (g *WhmcsGateway) UpdateInvoice(ctx context.Context, inv *pb.Invoice) error {
	reqUrl, err := url.Parse(g.baseUrl)
	if err != nil {
		return err
	}

	id, ok := inv.GetMeta()[invoiceIdField]
	if !ok || int(id.GetNumberValue()) <= 0 {
		return fmt.Errorf("no whmcs_invoice_id or zero value")
	}

	body := g.buildUpdateInvoiceQueryBase(int(id.GetNumberValue()))
	whmcsInv, err := g.GetInvoice(ctx, int(id.GetNumberValue()))
	if err != nil {
		return err
	}

	cur, err := g.currencies.Get(ctx, inv.GetCurrency().GetId())
	if err != nil {
		return err
	}

	if inv.Payment > 0 {
		body.DatePaid = ptr(time.Unix(inv.Payment, 0).Format("2006-01-02 15:04:05"))
	}
	if inv.Deadline > 0 {
		body.DueDate = ptr(time.Unix(inv.Deadline, 0).Format("2006-01-02"))
	}
	if inv.Created > 0 {
		body.Date = ptr(time.Unix(inv.Created, 0).Format("2006-01-02"))
	}

	body.Status = nil
	if inv.Status != statusToNoCloud(whmcsInv.Status) {
<<<<<<< HEAD
		if inv.Status == pb.BillingStatus_PAID && whmcsInv.Status != statusToWhmcs(pb.BillingStatus_PAID) {
=======
		if inv.Status == pb.BillingStatus_PAID && strings.ToLower(whmcsInv.Status) != strings.ToLower(statusToWhmcs(pb.BillingStatus_PAID)) {
>>>>>>> e7212816
			paidWithBalance, _ := ctx.Value("paid-with-balance").(bool)
			if err = g.PayInvoice(ctx, int(id.GetNumberValue()), paidWithBalance); err != nil {
				return fmt.Errorf("failed to pay invoice: %w", err)
			}
		}
	}
	body.Status = ptr(statusToWhmcs(inv.Status))

	body.Notes = ptr(inv.GetMeta()["note"].GetStringValue())
	tax := inv.GetTaxOptions().GetTaxRate() * 100
	_taxed := tax > 0
	isTaxed := "0"
	if _taxed {
		isTaxed = "1"
	}

	if tax == 0 {
		// If pass it as 0.0 then it will be omitted as default value or nil and
		// WHMCS will consider it like we don't want to change tax rate
		// If you pass 0.000000001 then it will not be omitted and WHMCS will round it to zero :(
		body.TaxRate = floatAsString(0.000001)
	} else {
		body.TaxRate = floatAsString(tax)
	}

	// Delete all existing invoice items
	toDelete := make([]int, 0)
	for _, item := range whmcsInv.Items.Items {
		toDelete = append(toDelete, item.Id)
	}
	body.DeleteLineIds = toDelete

	// From new list of items
	description := make(map[int]string)
	amount := make(map[int]floatAsString)
	taxed := make(map[int]string)
	for i, item := range inv.GetItems() {
		var price float64
		if g.taxExcluded {
			price = item.GetPrice() * float64(item.GetAmount())
		} else {
			price = item.GetPrice()*float64(item.GetAmount()) + item.GetPrice()*float64(item.GetAmount())*(tax/100)
		}
		price = graph.Round(price, cur.Precision, cur.Rounding)

		description[i] = item.GetDescription()
		amount[i] = floatAsString(price)
		taxed[i] = isTaxed
	}

	q, err := query.Values(body)
	if err != nil {
		return err
	}
	for i := range inv.GetItems() {
		q.Set(fmt.Sprintf("newitemdescription[%d]", i), description[i])
		q.Set(fmt.Sprintf("newitemamount[%d]", i), fmt.Sprintf("%.2f", amount[i]))
		q.Set(fmt.Sprintf("newitemtaxed[%d]", i), isTaxed)
	}
	_, err = sendRequestToWhmcs[InvoiceResponse](http.MethodPost, reqUrl.String()+"?"+q.Encode(), nil)
	if err != nil {
		return err
	}
	return nil
}

func (g *WhmcsGateway) PayInvoice(ctx context.Context, whmcsInvoiceId int, payWithBalance ...bool) error {
	reqUrl, err := url.Parse(g.baseUrl)
	if err != nil {
		return err
	}

	inv, err := g.GetInvoice(ctx, whmcsInvoiceId)
	if err != nil {
		return err
	}
	if inv.Status == statusToWhmcs(pb.BillingStatus_PAID) {
		return nil
	}

	isPayWithBalance := len(payWithBalance) > 0 && payWithBalance[0]

	if isPayWithBalance {
		// Update invoice payment method first, then pay it
		updBody := g.buildUpdateInvoiceQueryBase(whmcsInvoiceId)
		updBody.PaymentMethod = &balancePayMethod
		q, err := query.Values(updBody)
		if err != nil {
			return err
		}
		_, err = sendRequestToWhmcs[InvoiceResponse](http.MethodPost, reqUrl.String()+"?"+q.Encode(), nil)
		if err != nil {
			return err
		}
	}

	body := g.buildAddPaymentQueryBase(whmcsInvoiceId)
	body.TransId = uuid.New().String()
	body.Date = time.Now().Format("2006-01-02 15:04:05")
	body.Gateway = "system"
	if isPayWithBalance {
		body.Gateway = balancePayMethod
	}
	if inv.Balance <= 0 {
		body.Amount = ptr(inv.Total)
	}

	q, err := query.Values(body)
	if err != nil {
		return err
	}
	_, err = sendRequestToWhmcs[InvoiceResponse](http.MethodPost, reqUrl.String()+"?"+q.Encode(), nil)
	if err != nil {
		return err
	}

	return nil
}

func (g *WhmcsGateway) UpdateClient(_ context.Context, clientId int, notes string) error {
	reqUrl, err := url.Parse(g.baseUrl)
	if err != nil {
		return err
	}

	body, err := g.buildUpdateClientQueryBase(clientId, notes)
	if err != nil {
		return err
	}

	q, err := query.Values(body)
	if err != nil {
		return err
	}
	_, err = sendRequestToWhmcs[InvoiceResponse](http.MethodPost, reqUrl.String()+"?"+q.Encode(), nil)
	if err != nil {
		return err
	}

	return nil
}

func (g *WhmcsGateway) AddNote(_ context.Context, clientId int, notes string, sticky bool) error {
	reqUrl, err := url.Parse(g.baseUrl)
	if err != nil {
		return err
	}

	body, err := g.buildAddNoteQueryBase(clientId, notes, sticky)
	if err != nil {
		return err
	}

	q, err := query.Values(body)
	if err != nil {
		return err
	}
	_, err = sendRequestToWhmcs[InvoiceResponse](http.MethodPost, reqUrl.String()+"?"+q.Encode(), nil)
	if err != nil {
		return err
	}

	return nil
}

func (g *WhmcsGateway) PaymentURI(ctx context.Context, inv *pb.Invoice) (string, error) {
	reqUrl, err := url.Parse(g.baseUrl)
	if err != nil {
		return "", err
	}

	acc, err := g.accounts.Get(ctx, inv.GetAccount())
	if err != nil {
		return "", err
	}

	userId, ok := g.getWhmcsUser(acc.Account)
	if !ok {
		return "", fmt.Errorf("failed to get whmcs user")
	}
	invId, ok := g.getWhmcsInvoice(inv)
	if !ok {
		return "", fmt.Errorf("failed to get whmcs invoice")
	}

	body := g.buildPaymentURIQueryBase(userId, invId)
	q, err := query.Values(body)
	if err != nil {
		return "", err
	}
	resp, err := sendRequestToWhmcs[PaymentURIResponse](http.MethodPost, reqUrl.String()+"?"+q.Encode(), nil)
	if err != nil {
		return "", err
	}

	return g.buildPaymentURI(invId, resp), nil
}

func (g *WhmcsGateway) GetClients(_ context.Context) ([]ListClient, error) {
	reqUrl, err := url.Parse(g.baseUrl)
	if err != nil {
		return nil, err
	}

	query, err := g.buildGetClientsQueryBase()
	if err != nil {
		return nil, err
	}

	resp, err := sendRequestToWhmcs[GetClientsResponse](http.MethodPost, reqUrl.String()+"?"+query.Encode(), nil)
	if err != nil {
		return nil, err
	}

	return resp.Clients.Client, nil
}

func (g *WhmcsGateway) GetClientsProducts(_ context.Context, clientId int) ([]ListProduct, error) {
	reqUrl, err := url.Parse(g.baseUrl)
	if err != nil {
		return nil, err
	}

	query, err := g.buildGetClientsProductsQueryBase(clientId)
	if err != nil {
		return nil, err
	}

	resp, err := sendRequestToWhmcs[GetClientsProductsResponse](http.MethodPost, reqUrl.String()+"?"+query.Encode(), nil)
	if err != nil {
		return nil, err
	}

	return resp.Products.Product, nil
}

func (g *WhmcsGateway) GetClientsDetails(_ context.Context, clientId int) (Client, error) {
	reqUrl, err := url.Parse(g.baseUrl)
	if err != nil {
		return Client{}, err
	}

	query, err := g.buildGetClientsDetailsQueryBase(clientId)
	if err != nil {
		return Client{}, err
	}

	resp, err := sendRequestToWhmcs[GetClientsDetailsResponse](http.MethodPost, reqUrl.String()+"?"+query.Encode(), nil)
	if err != nil {
		return Client{}, err
	}

	return resp.Client, nil
}

func (g *WhmcsGateway) GetPaymentMethods(_ context.Context) ([]PaymentMethod, error) {
	reqUrl, err := url.Parse(g.baseUrl)
	if err != nil {
		return nil, err
	}

	query, err := g.buildGetPaymentMethodsQueryBase()
	if err != nil {
		return nil, err
	}

	resp, err := sendRequestToWhmcs[GetPaymentMethodsResponse](http.MethodPost, reqUrl.String()+"?"+query.Encode(), nil)
	if err != nil {
		return nil, err
	}

	return resp.Methods.Method, nil
}

func (g *WhmcsGateway) GetInvoice(ctx context.Context, whmcsInvoiceId int) (Invoice, error) {
	reqUrl, err := url.Parse(g.baseUrl)
	if err != nil {
		return Invoice{}, err
	}

	query, err := g.buildGetInvoiceQueryBase(whmcsInvoiceId)
	if err != nil {
		return Invoice{}, err
	}

	invResp, err := sendRequestToWhmcs[Invoice](http.MethodPost, reqUrl.String()+"?"+query.Encode(), nil)
	if err != nil {
		return Invoice{}, err
	}

	return invResp, nil
}

func (g *WhmcsGateway) GetInvoices(_ context.Context) ([]InvoiceInList, error) {
	res := make([]InvoiceInList, 0)

	reqUrl, err := url.Parse(g.baseUrl)
	if err != nil {
		return res, err
	}
	body := g.buildGetInvoicesQueryBase()

	// Do not use async here
	body.LimitNum = ptr(getInvoicesBatchSize)
	offset := 0
	for {
		body.LimitStart = ptr(offset)
		q, err := query.Values(body)
		if err != nil {
			return res, err
		}
		invResp, err := sendRequestToWhmcs[GetInvoicesResponse](http.MethodPost, reqUrl.String()+"?"+q.Encode(), nil)
		if err != nil {
			return res, err
		}
		if invResp.Invoices.Invoice == nil {
			return res, fmt.Errorf("error getting invoices. Got nil")
		}
		res = append(res, invResp.Invoices.Invoice...)
		offset += getInvoicesBatchSize
		if offset > invResp.TotalResults {
			break
		}
	}

	return res, nil
}

func (g *WhmcsGateway) _SyncWhmcsInvoice(ctx context.Context, invoiceId int) error {
	return g.syncWhmcsInvoice(ctx, invoiceId)
}

func (g *WhmcsGateway) syncWhmcsInvoice(ctx context.Context, invoiceId int) error {
	whmcsInv, err := g.GetInvoice(ctx, invoiceId)
	if err != nil {
		return fmt.Errorf("error syncWhmcsInvoice: %w", err)
	}
	inv, err := g.getInvoiceByWhmcsId(invoiceId)
	if err != nil {
		if errors.Is(err, ErrNotFound) {
			return ps.NoNackErr(fmt.Errorf("error syncWhmcsInvoice: %w", err))
		}
		return fmt.Errorf("error syncWhmcsInvoice: %w", err)
	}

	cur, err := g.currencies.Get(ctx, inv.GetCurrency().GetId())
	if err != nil {
		return err
	}

	if inv.Status == pb.BillingStatus_TERMINATED && whmcsInv.Status == statusToWhmcs(pb.BillingStatus_CANCELED) {
		goto skipStatus
	}
	if inv.Status != statusToNoCloud(whmcsInv.Status) {
		inv.Status = statusToNoCloud(whmcsInv.Status)
		if inv, err = g.invMan.UpdateInvoiceStatus(ctx, inv.GetUuid(), inv.Status); err != nil {
			return fmt.Errorf("error syncWhmcsInvoice: %w", err)
		}
	}

skipStatus:
	if !strings.Contains(whmcsInv.DatePaid, "0000-00-00") {
		t, err := time.Parse("2006-01-02 15:04:05", whmcsInv.DatePaid)
		if err != nil {
			return fmt.Errorf("error syncWhmcsInvoice: %w", err)
		}
		if !isDateEqualWithoutTime(time.Unix(inv.Payment, 0), t) {
			inv.Payment = t.Unix()
		}
	}
	if !strings.Contains(whmcsInv.DueDate, "0000-00-00") {
		t, err := time.Parse("2006-01-02", whmcsInv.DueDate)
		if err != nil {
			return fmt.Errorf("error syncWhmcsInvoice: %w", err)
		}
		if !isDateEqualWithoutTime(time.Unix(inv.Deadline, 0), t) {
			inv.Deadline = t.Unix()
		}
	}
	if !strings.Contains(whmcsInv.Date, "0000-00-00") {
		t, err := time.Parse("2006-01-02", whmcsInv.Date)
		if err != nil {
			return fmt.Errorf("error syncWhmcsInvoice: %w", err)
		}
		if !isDateEqualWithoutTime(time.Unix(inv.Created, 0), t) {
			inv.Created = t.Unix()
		}
	}

	tax := float64(whmcsInv.TaxRate / 100)
	inv.TaxOptions.TaxRate = tax

	whmcsItems := whmcsInv.Items.Items
	ncItems := slices.Clone(inv.GetItems())
	synced := len(whmcsItems) == len(ncItems)
	newItems := make([]*pb.Item, 0)
	var total float64
	for _, item := range whmcsItems {
		var price float64
		whmcsAmount := float64(item.Amount)
		if g.taxExcluded {
			price = whmcsAmount
		} else {
			price = whmcsAmount / (1 + tax)
		}
		price = graph.Round(price, cur.Precision, cur.Rounding)

		found := false
		index := 0
		for i, ncItem := range ncItems {
			ncPrice := ncItem.Price * float64(ncItem.Amount)
			ncPrice = graph.Round(ncPrice, cur.Precision, cur.Rounding)
			if item.Description == ncItem.Description && compareFloat(price, ncPrice, int(cur.Precision)) {
				found = true
				index = i
				break
			}
		}
		if found {
			ncItems = slices.Delete(ncItems, index, index+1)
		} else {
			synced = false
		}

		total += price
		newItems = append(newItems, &pb.Item{
			Description: item.Description,
			Amount:      1,
			Price:       price,
			Unit:        "Pcs",
			ApplyTax:    item.Taxed > 0,
		})
	}
	total = graph.Round(total, cur.Precision, cur.Rounding)

	var warning string
	if !synced {
		if inv.Type != pb.ActionType_WHMCS_INVOICE {
			warning = "[WARNING]: THIS INVOICE ITEMS WERE UPDATED DIRECTLY FROM WHMCS.\n"
		}
		inv.Items = newItems
		inv.Total = total
	}

	meta := inv.GetMeta()
	meta["note"] = structpb.NewStringValue(warning + whmcsInv.Notes)
	inv.Meta = meta

	inv.Transactions = nil
	inv.Instances = nil
	if synced {
		inv.Items = nil
	}
	if err = g.invMan.UpdateInvoice(ctx, inv, true); err != nil {
		return fmt.Errorf("error syncWhmcsInvoice: failed to update invoice: %w", err)
	}
	return nil
}<|MERGE_RESOLUTION|>--- conflicted
+++ resolved
@@ -240,11 +240,7 @@
 
 	body.Status = nil
 	if inv.Status != statusToNoCloud(whmcsInv.Status) {
-<<<<<<< HEAD
-		if inv.Status == pb.BillingStatus_PAID && whmcsInv.Status != statusToWhmcs(pb.BillingStatus_PAID) {
-=======
 		if inv.Status == pb.BillingStatus_PAID && strings.ToLower(whmcsInv.Status) != strings.ToLower(statusToWhmcs(pb.BillingStatus_PAID)) {
->>>>>>> e7212816
 			paidWithBalance, _ := ctx.Value("paid-with-balance").(bool)
 			if err = g.PayInvoice(ctx, int(id.GetNumberValue()), paidWithBalance); err != nil {
 				return fmt.Errorf("failed to pay invoice: %w", err)
