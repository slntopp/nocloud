--- conflicted
+++ resolved
@@ -100,13 +100,9 @@
 			req.Spec().Procedure != "/nocloud.billing.CurrencyService/GetCurrencies" &&
 			req.Spec().Procedure != "/nocloud.billing.AddonsService/List" &&
 			req.Spec().Procedure != "/nocloud.billing.PromocodesService/GetByCode" &&
-<<<<<<< HEAD
-			req.Spec().Procedure != "/nocloud.services_providers.ShowcasesService/Get" {
-=======
 			req.Spec().Procedure != "/nocloud.services_providers.ShowcasesService/Get" &&
 			req.Spec().Procedure != "/nocloud.billing.CurrencyService/Convert" &&
 			req.Spec().Procedure != "/nocloud.billing.CurrencyService/ConvertMany" {
->>>>>>> f489ae87
 			if err != nil {
 				return nil, err
 			}
