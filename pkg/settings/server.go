--- conflicted
+++ resolved
@@ -109,17 +109,10 @@
 	}
 
 	key := fmt.Sprintf("%s:%s", KEYS_PREFIX, strcase.LowerCamelCase(req.GetKey()))
-<<<<<<< HEAD
 	log.Debug("Put request received", zap.String("key", key))
 
 	r := s.rdb.HSet(ctx, key, "value", req.GetValue(),
 		"desc", req.GetDescription())
-=======
-	log.Debug("Put request received", zap.String("key", key), zap.Int("lvl", int(req.GetLevel())))
-
-	r := s.rdb.HSet(ctx, key, "value", req.GetValue(),
-		"desc", req.GetDescription(), "lvl", int(req.GetLevel()))
->>>>>>> 2bbb2827
 	_, err := r.Result()
 	if err != nil {
 		log.Error("Error allocating keys in Redis", zap.String("key", key), zap.Error(err))
@@ -170,10 +163,6 @@
 		result = append(result, &pb.KeysResponse_Key{
 			Key:         key,
 			Description: data["desc"],
-<<<<<<< HEAD
-=======
-			Level:       access.Level(lvl),
->>>>>>> 2bbb2827
 		})
 	}
 
