--- conflicted
+++ resolved
@@ -42,11 +42,6 @@
 }
 
 func NewServicesServer(log *zap.Logger, db driver.Database) *ServicesServiceServer {
-<<<<<<< HEAD
-	servicesCol, _ := db.Collection(nil, graph.SERVICES_COL)
-
-=======
->>>>>>> 19fd3d8c
 	return &ServicesServiceServer{
 		log: log, db: db, ctrl: graph.NewServicesController(log, db),
 	}
