/*
Copyright © 2021-2022 Nikita Ivanovski info@slnt-opp.xyz

Licensed under the Apache License, Version 2.0 (the "License");
you may not use this file except in compliance with the License.
You may obtain a copy of the License at

    http://www.apache.org/licenses/LICENSE-2.0

Unless required by applicable law or agreed to in writing, software
distributed under the License is distributed on an "AS IS" BASIS,
WITHOUT WARRANTIES OR CONDITIONS OF ANY KIND, either express or implied.
See the License for the specific language governing permissions and
limitations under the License.
*/
syntax = "proto3";
package nocloud.registry.accounts;

import "google/protobuf/struct.proto";
import "pkg/access/access.proto";

message Credentials {
    string type = 1;
    repeated string data = 2;
}

message CreateRequest {
    string title = 1; // New Account title
    Credentials auth = 2; // Credentials for New Account
    string namespace = 3; // Namespace to put Account under
    optional int32 access = 4; // Account access level to parent namespace
}

message CreateResponse {
    string uuid = 1;
}

message GetRequest {
    string uuid = 1;
    bool public = 2;
}

message SuspendConf {
    optional bool immune = 1;
    optional float limit = 2;
}

message Account {
    string uuid = 1;
    string title = 2;

    google.protobuf.Struct data = 3;

    optional double balance = 4;
<<<<<<< HEAD
    optional nocloud.access.Access access = 5;
=======
    optional int32 access_level = 5;
    optional SuspendConf suspend_conf = 6;
    optional bool suspended = 7;
>>>>>>> c754cd2a
}

message UpdateResponse {
    bool result = 1;
}

message ListRequest {
    optional string namespace = 1; // Namespace ID to seek account in
    optional int32 depth = 2; // Depth 
}

message ListResponse {
    repeated Account pool = 1;
}

message SetCredentialsRequest {
    string account = 1;
    Credentials auth = 2;
}

message SetCredentialsResponse {
    bool result = 1;
}

message TokenRequest {
    Credentials auth = 1;
    int32 exp = 2;
    bool root_claim = 3;
    string sp_claim = 4;
    string instance_claim = 5;
}

message TokenResponse {
    string token = 1;
}

message DeleteRequest {
    string uuid = 1;
}

message DeleteResponse {
    bool result = 1;
}

message SuspendRequest {
    string uuid = 1;
}

message SuspendResponse {
    bool result = 1;
}

message UnsuspendRequest {
    string uuid = 1;
}

message UnsuspendResponse {
    bool result = 1;
}<|MERGE_RESOLUTION|>--- conflicted
+++ resolved
@@ -20,101 +20,75 @@
 import "pkg/access/access.proto";
 
 message Credentials {
-    string type = 1;
-    repeated string data = 2;
+  string type = 1;
+  repeated string data = 2;
 }
 
 message CreateRequest {
-    string title = 1; // New Account title
-    Credentials auth = 2; // Credentials for New Account
-    string namespace = 3; // Namespace to put Account under
-    optional int32 access = 4; // Account access level to parent namespace
+  string title = 1;          // New Account title
+  Credentials auth = 2;      // Credentials for New Account
+  string namespace = 3;      // Namespace to put Account under
+  optional int32 access = 4; // Account access level to parent namespace
 }
 
-message CreateResponse {
-    string uuid = 1;
-}
+message CreateResponse { string uuid = 1; }
 
 message GetRequest {
-    string uuid = 1;
-    bool public = 2;
+  string uuid = 1;
+  bool public = 2;
 }
 
 message SuspendConf {
-    optional bool immune = 1;
-    optional float limit = 2;
+  optional bool immune = 1;
+  optional float limit = 2;
 }
 
 message Account {
-    string uuid = 1;
-    string title = 2;
+  string uuid = 1;
+  string title = 2;
 
-    google.protobuf.Struct data = 3;
+  google.protobuf.Struct data = 3;
 
-    optional double balance = 4;
-<<<<<<< HEAD
-    optional nocloud.access.Access access = 5;
-=======
-    optional int32 access_level = 5;
-    optional SuspendConf suspend_conf = 6;
-    optional bool suspended = 7;
->>>>>>> c754cd2a
+  optional double balance = 4;
+  optional nocloud.access.Access access = 5;
+  optional SuspendConf suspend_conf = 6;
+  optional bool suspended = 7;
 }
 
-message UpdateResponse {
-    bool result = 1;
+message UpdateResponse { bool result = 1; }
+
+message ListRequest {
+  optional string namespace = 1; // Namespace ID to seek account in
+  optional int32 depth = 2;      // Depth
 }
 
-message ListRequest {
-    optional string namespace = 1; // Namespace ID to seek account in
-    optional int32 depth = 2; // Depth 
+message ListResponse { repeated Account pool = 1; }
+
+message SetCredentialsRequest {
+  string account = 1;
+  Credentials auth = 2;
 }
 
-message ListResponse {
-    repeated Account pool = 1;
+message SetCredentialsResponse { bool result = 1; }
+
+message TokenRequest {
+  Credentials auth = 1;
+  int32 exp = 2;
+  bool root_claim = 3;
+  string sp_claim = 4;
+  string instance_claim = 5;
 }
 
-message SetCredentialsRequest {
-    string account = 1;
-    Credentials auth = 2;
-}
+message TokenResponse { string token = 1; }
 
-message SetCredentialsResponse {
-    bool result = 1;
-}
+message DeleteRequest { string uuid = 1; }
 
-message TokenRequest {
-    Credentials auth = 1;
-    int32 exp = 2;
-    bool root_claim = 3;
-    string sp_claim = 4;
-    string instance_claim = 5;
-}
+message DeleteResponse { bool result = 1; }
 
-message TokenResponse {
-    string token = 1;
-}
+message SuspendRequest { string uuid = 1; }
 
-message DeleteRequest {
-    string uuid = 1;
-}
+message SuspendResponse { bool result = 1; }
 
-message DeleteResponse {
-    bool result = 1;
-}
+message UnsuspendRequest { string uuid = 1; }
 
-message SuspendRequest {
-    string uuid = 1;
-}
-
-message SuspendResponse {
-    bool result = 1;
-}
-
-message UnsuspendRequest {
-    string uuid = 1;
-}
-
-message UnsuspendResponse {
-    bool result = 1;
-}+message UnsuspendResponse { bool result = 1; }