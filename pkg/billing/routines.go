--- conflicted
+++ resolved
@@ -373,7 +373,6 @@
 FILTER t.exec <= @now
 FILTER !t.processed
     LET account = DOCUMENT(CONCAT(@accounts, "/", t.account))
-<<<<<<< HEAD
 	// Prefer user currency to default if present
 	LET currency = account.currency != null ? account.currency : @currency
 	LET rate = PRODUCT(
@@ -391,9 +390,6 @@
 		total: @round == "CEIL" ? CEIL(total) : @round == "FLOOR" ? FLOOR(total) : ROUND(total),
 		currency: currency
 	} IN @@transactions
-=======
-    UPDATE account WITH { balance: account.balance - t.total } IN @@accounts
-    UPDATE t WITH { processed: true, proc: @now } IN @@transactions
 `
 
 const getServicesOfAccount = `
@@ -401,5 +397,4 @@
     FILTER path.edges[*].role == ["owner","owner"]
     FILTER IS_SAME_COLLECTION(node, @@services)
     return node
->>>>>>> 1f917a68
 `