/*
Copyright © 2021-2023 Nikita Ivanovski info@slnt-opp.xyz

Licensed under the Apache License, Version 2.0 (the "License");
you may not use this file except in compliance with the License.
You may obtain a copy of the License at

	http://www.apache.org/licenses/LICENSE-2.0

Unless required by applicable law or agreed to in writing, software
distributed under the License is distributed on an "AS IS" BASIS,
WITHOUT WARRANTIES OR CONDITIONS OF ANY KIND, either express or implied.
See the License for the specific language governing permissions and
limitations under the License.
*/
package billing

import (
	"connectrpc.com/connect"
	"context"
	"fmt"
	"time"

	"google.golang.org/protobuf/types/known/structpb"

	epb "github.com/slntopp/nocloud-proto/events"
	"github.com/slntopp/nocloud-proto/registry/accounts"

	"github.com/arangodb/go-driver"
	"github.com/slntopp/nocloud-proto/access"
	pb "github.com/slntopp/nocloud-proto/billing"
	"github.com/slntopp/nocloud/pkg/graph"
	"github.com/slntopp/nocloud/pkg/nocloud"
	"github.com/slntopp/nocloud/pkg/nocloud/schema"
	"go.uber.org/zap"
	"google.golang.org/grpc/codes"
	"google.golang.org/grpc/status"
)

func (s *BillingServiceServer) _HandleGetSingleTransaction(ctx context.Context, acc, uuid string) (*connect.Response[pb.Transactions], error) {
	tr, err := s.transactions.Get(ctx, uuid)
	if err != nil {
		return nil, status.Error(codes.NotFound, "Transaction doesn't exist")
	}

	ok := graph.HasAccess(ctx, s.db, acc, driver.NewDocumentID(schema.ACCOUNTS_COL, tr.Account), access.Level_ADMIN)

	if !ok {
		return nil, status.Error(codes.PermissionDenied, "Not enoguh Access Rights")
	}

<<<<<<< HEAD
	resp := connect.NewResponse(&pb.Transactions{Pool: []*pb.Transaction{tr}})

	return resp, nil
=======
	tr.Uuid = uuid

	return &pb.Transactions{
		Pool: []*pb.Transaction{
			tr,
		},
	}, nil
>>>>>>> f3809419
}

func (s *BillingServiceServer) GetTransactions(ctx context.Context, r *connect.Request[pb.GetTransactionsRequest]) (*connect.Response[pb.Transactions], error) {
	log := s.log.Named("GetTransactions")
	requestor := ctx.Value(nocloud.NoCloudAccount).(string)
	req := r.Msg

	log.Debug("Request received", zap.Any("request", req), zap.String("requestor", requestor))

	acc := requestor

	query := `FOR t IN @@transactions`
	vars := map[string]interface{}{
		"@transactions": schema.TRANSACTIONS_COL,
	}

	if req.GetUuid() != "" {
		return s._HandleGetSingleTransaction(ctx, acc, req.GetUuid())
	}

	if req.Account != nil {
		acc = *req.Account
		node := driver.NewDocumentID(schema.ACCOUNTS_COL, acc)
		if !graph.HasAccess(ctx, s.db, requestor, node, access.Level_ADMIN) {
			return nil, status.Error(codes.PermissionDenied, "Not enough Access Rights")
		}
		query += ` FILTER t.account == @acc`
		vars["acc"] = acc
	} else {
		if acc != schema.ROOT_ACCOUNT_KEY {
			return nil, status.Error(codes.PermissionDenied, "Not enough Access Rights")
		}
	}

	if req.Service != nil {
		service := *req.Service
		node := driver.NewDocumentID(schema.SERVICES_COL, service)
		if !graph.HasAccess(ctx, s.db, requestor, node, access.Level_ADMIN) {
			return nil, status.Error(codes.PermissionDenied, "Not enough Access Rights")
		}
		if req.Account == nil {
			query += ` FILTER t.service == @service`
		} else {
			query += ` && t.service == @service`
		}
		vars["service"] = service
	}

	if req.Type != nil {
		transactionType := req.GetType()

		if req.Account == nil && req.Service == nil {
			query += ` FILTER t.meta.type == @type`
		} else {
			query += ` && t.meta.type == @type`
		}
		vars["type"] = transactionType
	}

	if req.Field != nil && req.Sort != nil {
		subQuery := ` SORT t.%s %s`
		field, sort := req.GetField(), req.GetSort()

		if field == "total" {
			if sort == "asc" {
				sort = "desc"
			} else {
				sort = "asc"
			}
		}

		query += fmt.Sprintf(subQuery, field, sort)
	}

	if req.Page != nil && req.Limit != nil {
		if req.GetLimit() != 0 {
			limit, page := req.GetLimit(), req.GetPage()
			offset := (page - 1) * limit

			query += ` LIMIT @offset, @count`
			vars["offset"] = offset
			vars["count"] = limit
		}
	}
	query += ` RETURN t`

	log.Debug("Ready to retrieve transactions", zap.String("query", query), zap.Any("vars", vars))

	cursor, err := s.db.Query(ctx, query, vars)
	if err != nil {
		log.Error("Failed to retrieve transactions", zap.Error(err))
		return nil, status.Error(codes.Internal, "Failed to retrieve transactions")
	}
	defer cursor.Close()

	var transactions []*pb.Transaction
	for {
		transaction := &pb.Transaction{}
		meta, err := cursor.ReadDocument(ctx, transaction)
		if err != nil {
			if driver.IsNoMoreDocuments(err) {
				break
			}
			log.Error("Failed to retrieve transactions", zap.Error(err))
			return nil, status.Error(codes.Internal, "Failed to retrieve transactions")
		}
		transaction.Uuid = meta.Key
		transactions = append(transactions, transaction)
	}

	log.Debug("Transactions retrieved", zap.Any("transactions", transactions))

	resp := connect.NewResponse(&pb.Transactions{Pool: transactions})

	return resp, nil
}

func (s *BillingServiceServer) CreateTransaction(ctx context.Context, req *connect.Request[pb.Transaction]) (*connect.Response[pb.Transaction], error) {
	log := s.log.Named("CreateTransaction")
	requestor := ctx.Value(nocloud.NoCloudAccount).(string)
	t := req.Msg
	log.Debug("Request received", zap.Any("transaction", t), zap.String("requestor", requestor))

	ns := driver.NewDocumentID(schema.NAMESPACES_COL, schema.ROOT_NAMESPACE_KEY)
	ok := graph.HasAccess(ctx, s.db, requestor, ns, access.Level_ROOT)
	if !ok {
		return nil, status.Error(codes.PermissionDenied, "Not enough Access Rights")
	}

	if t.Meta == nil {
		t.Meta = map[string]*structpb.Value{}
		t.Meta["type"] = structpb.NewStringValue("transaction")
	}

	/*var baseRec, prevRec string

	if t.Base != nil {
		query, err := s.db.Query(ctx, getTransactionRecord, map[string]interface{}{
			"transactionKey": driver.NewDocumentID(schema.TRANSACTIONS_COL, t.GetBase()),
		})
		if err != nil {
			log.Error("Failed get base record", zap.Error(err))
			return nil, err
		}
		if query.HasMore() {
			_, err := query.ReadDocument(ctx, &baseRec)
			if err != nil {
				log.Error("Failed read base record", zap.Error(err))
				return nil, err
			}
		}
	}

	if t.Previous != nil {
		query, err := s.db.Query(ctx, getTransactionRecord, map[string]interface{}{
			"transactionKey": driver.NewDocumentID(schema.TRANSACTIONS_COL, t.GetBase()),
		})
		if err != nil {
			log.Error("Failed get base record", zap.Error(err))
			return nil, err
		}
		if query.HasMore() {
			_, err := query.ReadDocument(ctx, &prevRec)
			if err != nil {
				log.Error("Failed read base record", zap.Error(err))
				return nil, err
			}
		}
	}*/

	recBody := &pb.Record{
		Start:     time.Now().Unix(),
		End:       time.Now().Unix() + 1,
		Exec:      time.Now().Unix(),
		Processed: true,
		Priority:  t.GetPriority(),
		Total:     t.GetTotal(),
		Currency:  t.GetCurrency(),
		Service:   t.GetService(),
		Account:   t.GetAccount(),
		Meta:      t.GetMeta(),
	}

	if t.GetBase() != "" {
		recBody.Base = t.Base
	}

	if t.GetPrevious() != "" {
		recBody.Previous = t.Previous
	}

	rec := s.records.Create(ctx, recBody)

	if t.GetRecords() == nil {
		t.Records = []string{}
	}

	t.Records = append(t.Records, rec.Key())

	t.Created = time.Now().Unix()

	r, err := s.transactions.Create(ctx, t)
	if err != nil {
		log.Error("Failed to create transaction", zap.Error(err))
		return nil, status.Error(codes.Internal, "Failed to create transaction")
	}

	eventsClient.Publish(ctx, &epb.Event{
		Type: "email",
		Uuid: t.GetAccount(),
		Key:  "transaction_created",
	})

	if r.Transaction.Priority == pb.Priority_URGENT && r.Transaction.GetExec() != 0 {
		acc := driver.NewDocumentID(schema.ACCOUNTS_COL, r.Transaction.Account)
		transaction := driver.NewDocumentID(schema.TRANSACTIONS_COL, r.Transaction.Uuid)
		currencyConf := MakeCurrencyConf(ctx, log)
		suspConf := MakeSuspendConf(ctx, log)

		_, err := s.db.Query(ctx, processUrgentTransaction, map[string]interface{}{
			"@accounts":      schema.ACCOUNTS_COL,
			"@transactions":  schema.TRANSACTIONS_COL,
			"@records":       schema.RECORDS_COL,
			"accountKey":     acc.String(),
			"transactionKey": transaction.String(),
			"currency":       currencyConf.Currency,
			"currencies":     schema.CUR_COL,
			"now":            time.Now().Unix(),
			"graph":          schema.BILLING_GRAPH.Name,
		})
		if err != nil {
			log.Error("Failed to process transaction", zap.String("err", err.Error()))
			return nil, status.Error(codes.Internal, err.Error())
		}

		dbAcc, err := accClient.Get(ctx, &accounts.GetRequest{Uuid: r.Transaction.Account, Public: false})

		if err != nil {
			log.Error("Failed to get account", zap.String("err", err.Error()))
			return nil, status.Error(codes.Internal, err.Error())
		}

		var cur pb.Currency

		if dbAcc.Currency == nil {
			cur = pb.Currency_NCU
		} else {
			cur = *dbAcc.Currency
		}

		var rate float64 = 1

		if cur != pb.Currency(currencyConf.Currency) {
			rate, err = s.currencies.GetExchangeRate(ctx, cur, pb.Currency(currencyConf.Currency))

			if err != nil {
				log.Error("Failed to get exchange rate", zap.String("err", err.Error()))
				return nil, status.Error(codes.Internal, err.Error())
			}
		}

		var balance = 0.0
		if dbAcc.Balance != nil {
			balance = *dbAcc.Balance
		}

		balance = balance * rate

		var isSuspended = false

		if dbAcc.Suspended != nil {
			isSuspended = *dbAcc.Suspended
		}

		if !isSuspended && balance < suspConf.Limit {
			_, err := accClient.Suspend(ctx, &accounts.SuspendRequest{Uuid: r.Transaction.Account})
			if err != nil {
				log.Error("Failed to suspend account", zap.String("err", err.Error()))
				return nil, status.Error(codes.Internal, err.Error())
			}
		} else if isSuspended && balance > suspConf.Limit {
			_, err := accClient.Unsuspend(ctx, &accounts.UnsuspendRequest{Uuid: r.Transaction.Account})
			if err != nil {
				log.Error("Failed to unsuspend account", zap.String("err", err.Error()))
				return nil, status.Error(codes.Internal, err.Error())
			}
		}

	} else {
		acc := driver.NewDocumentID(schema.ACCOUNTS_COL, r.Transaction.Account)
		transaction := driver.NewDocumentID(schema.TRANSACTIONS_COL, r.Transaction.Uuid)
		currencyConf := MakeCurrencyConf(ctx, log)

		_, err := s.db.Query(ctx, updateTransactionWithCurrency, map[string]interface{}{
			"@transactions":  schema.TRANSACTIONS_COL,
			"@records":       schema.RECORDS_COL,
			"accountKey":     acc.String(),
			"transactionKey": transaction.String(),
			"currency":       currencyConf.Currency,
			"currencies":     schema.CUR_COL,
			"graph":          schema.BILLING_GRAPH.Name,
		})
		if err != nil {
			log.Error("Failed to process transaction", zap.String("err", err.Error()))
			return nil, status.Error(codes.Internal, err.Error())
		}
	}

	resp := connect.NewResponse(r.Transaction)

	return resp, nil
}

func (s *BillingServiceServer) GetTransactionsCount(ctx context.Context, r *connect.Request[pb.GetTransactionsCountRequest]) (*connect.Response[pb.GetTransactionsCountResponse], error) {
	log := s.log.Named("GetTransactionsCount")
	requestor := ctx.Value(nocloud.NoCloudAccount).(string)
	req := r.Msg
	log.Debug("Request received", zap.Any("request", req), zap.String("requestor", requestor))

	acc := requestor

	query := `FOR t IN @@transactions`
	vars := map[string]interface{}{
		"@transactions": schema.TRANSACTIONS_COL,
	}

	if req.Account != nil {
		acc = *req.Account
		node := driver.NewDocumentID(schema.ACCOUNTS_COL, acc)
		if !graph.HasAccess(ctx, s.db, requestor, node, access.Level_ADMIN) {
			return nil, status.Error(codes.PermissionDenied, "Not enough Access Rights")
		}
		query += ` FILTER t.account == @acc`
		vars["acc"] = acc
	} else {
		if acc != schema.ROOT_ACCOUNT_KEY {
			return nil, status.Error(codes.PermissionDenied, "Not enough Access Rights")
		}
	}

	if req.Service != nil {
		service := *req.Service
		node := driver.NewDocumentID(schema.SERVICES_COL, service)
		if !graph.HasAccess(ctx, s.db, requestor, node, access.Level_ADMIN) {
			return nil, status.Error(codes.PermissionDenied, "Not enough Access Rights")
		}
		if req.Account == nil {
			query += ` FILTER t.service == @service`
		} else {
			query += ` && t.service == @service`
		}
		vars["service"] = service
	}

	if req.Type != nil {
		transactionType := req.GetType()

		if req.Account == nil && req.Service == nil {
			query += ` FILTER t.meta.type == @type`
		} else {
			query += ` && t.meta.type == @type`
		}
		vars["type"] = transactionType
	}

	query += ` RETURN t`

	log.Debug("Ready to retrieve transactions", zap.String("query", query), zap.Any("vars", vars))

	queryContext := driver.WithQueryCount(ctx)

	cursor, err := s.db.Query(queryContext, query, vars)
	if err != nil {
		log.Error("Failed to retrieve transactions", zap.Error(err))
		return nil, status.Error(codes.Internal, "Failed to retrieve transactions")
	}
	defer cursor.Close()

	log.Info("transactions count", zap.Int64("count", cursor.Count()))

	resp := connect.NewResponse(&pb.GetTransactionsCountResponse{Total: uint64(cursor.Count())})

	return resp, nil
}

func (s *BillingServiceServer) UpdateTransaction(ctx context.Context, r *connect.Request[pb.Transaction]) (*connect.Response[pb.UpdateTransactionResponse], error) {
	log := s.log.Named("UpdateTransaction")
	requestor := ctx.Value(nocloud.NoCloudAccount).(string)
	req := r.Msg
	log.Debug("Request received", zap.Any("transaction", req), zap.String("requestor", requestor))

	ns := driver.NewDocumentID(schema.NAMESPACES_COL, schema.ROOT_NAMESPACE_KEY)
	ok := graph.HasAccess(ctx, s.db, requestor, ns, access.Level_ROOT)
	if !ok {
		return nil, status.Error(codes.PermissionDenied, "Not enough Access Rights")
	}

	t, err := s.transactions.Get(ctx, req.GetUuid())
	if err != nil {
		return nil, err
	}

	if err != nil {
		log.Error("Failed to get transaction", zap.Error(err))
		return nil, status.Error(codes.Internal, "Failed to get transaction")
	}

	exec := t.GetExec()
	if exec != 0 {
		log.Error("Transaction has exec timestamp")
		return nil, status.Error(codes.Internal, "Transaction has exec timestamp")
	}
	if req.GetExec() != 0 {
		t.Exec = req.GetExec()
	}
	t.Uuid = req.GetUuid()
	t.Meta = req.GetMeta()

	_, err = s.transactions.Update(ctx, t)
	if err != nil {
		log.Error("Failed to update transaction", zap.Error(err))
		return nil, status.Error(codes.Internal, "Failed to update transaction")
	}

	_, err = s.db.Query(ctx, updateRecordsMeta, map[string]interface{}{
		"@records":       schema.RECORDS_COL,
		"transactionKey": driver.NewDocumentID(schema.TRANSACTIONS_COL, t.Uuid).String(),
	})

	if err != nil {
		log.Error("Failed to update record", zap.Error(err))
		return nil, err
	}

	if t.GetExec() != 0 {
		acc := driver.NewDocumentID(schema.ACCOUNTS_COL, t.Account)
		transaction := driver.NewDocumentID(schema.TRANSACTIONS_COL, t.Uuid)
		currencyConf := MakeCurrencyConf(ctx, log)
		suspConf := MakeSuspendConf(ctx, log)

		_, err := s.db.Query(ctx, processUrgentTransaction, map[string]interface{}{
			"@accounts":      schema.ACCOUNTS_COL,
			"@transactions":  schema.TRANSACTIONS_COL,
			"@records":       schema.RECORDS_COL,
			"accountKey":     acc.String(),
			"transactionKey": transaction.String(),
			"currency":       currencyConf.Currency,
			"currencies":     schema.CUR_COL,
			"now":            time.Now().Unix(),
			"graph":          schema.BILLING_GRAPH.Name,
		})
		if err != nil {
			log.Error("Failed to process transaction", zap.String("err", err.Error()))
			return nil, status.Error(codes.Internal, err.Error())
		}

		dbAcc, err := accClient.Get(ctx, &accounts.GetRequest{Uuid: t.Account, Public: false})

		if err != nil {
			log.Error("Failed to get account", zap.String("err", err.Error()))
			return nil, status.Error(codes.Internal, err.Error())
		}

		var cur pb.Currency

		if dbAcc.Currency == nil {
			cur = pb.Currency_NCU
		} else {
			cur = *dbAcc.Currency
		}

		var rate float64 = 1

		if cur != pb.Currency(currencyConf.Currency) {
			rate, err = s.currencies.GetExchangeRate(ctx, cur, pb.Currency(currencyConf.Currency))

			if err != nil {
				log.Error("Failed to get exchange rate", zap.String("err", err.Error()))
				return nil, status.Error(codes.Internal, err.Error())
			}
		}

		var balance = 0.0
		if dbAcc.Balance != nil {
			balance = *dbAcc.Balance
		}

		balance = balance * rate

		var isSuspended = false

		if dbAcc.Suspended != nil {
			isSuspended = *dbAcc.Suspended
		}

		if !isSuspended && balance < suspConf.Limit {
			_, err := accClient.Suspend(ctx, &accounts.SuspendRequest{Uuid: t.Account})
			if err != nil {
				log.Error("Failed to suspend account", zap.String("err", err.Error()))
				return nil, status.Error(codes.Internal, err.Error())
			}
		} else if isSuspended && balance > suspConf.Limit {
			_, err := accClient.Unsuspend(ctx, &accounts.UnsuspendRequest{Uuid: t.Account})
			if err != nil {
				log.Error("Failed to unsuspend account", zap.String("err", err.Error()))
				return nil, status.Error(codes.Internal, err.Error())
			}
		}
	}

	resp := connect.NewResponse(&pb.UpdateTransactionResponse{Result: true})

	return resp, nil
}

const processUrgentTransaction = `
LET account = DOCUMENT(@accountKey)
LET transaction = DOCUMENT(@transactionKey)

LET currency = account.currency != null ? account.currency : @currency
LET rate = PRODUCT(
	FOR vertex, edge IN OUTBOUND
	SHORTEST_PATH DOCUMENT(CONCAT(@currencies, "/", TO_NUMBER(transaction.currency)))
	TO DOCUMENT(CONCAT(@currencies, "/", currency))
	GRAPH @graph
	FILTER edge
		RETURN edge.rate
)

LET total = transaction.total * rate

FOR r in transaction.records
	UPDATE r WITH {total: total, currency: currency, meta: MERGE(transaction.meta, {transaction: transaction._key, payment_date: @now}), exec: transaction.exec} in @@records

UPDATE transaction WITH {processed: true, proc: @now, currency: currency, total: total} IN @@transactions
UPDATE account WITH { balance: account.balance - total } IN @@accounts

return account
`

const updateTransactionWithCurrency = `
LET account = DOCUMENT(@accountKey)
LET transaction = DOCUMENT(@transactionKey)

LET currency = account.currency != null ? account.currency : @currency
LET rate = PRODUCT(
	FOR vertex, edge IN OUTBOUND
	SHORTEST_PATH DOCUMENT(CONCAT(@currencies, "/", TO_NUMBER(transaction.currency)))
	TO DOCUMENT(CONCAT(@currencies, "/", currency))
	GRAPH @graph
	FILTER edge
		RETURN edge.rate
)

LET total = transaction.total * rate

FOR r in transaction.records
	UPDATE r WITH {total: total, currency: currency, meta: MERGE(transaction.meta, {transaction: transaction._key})} in @@records

UPDATE transaction WITH {currency: currency, total: total} IN @@transactions
RETURN transaction
`

const updateRecordsMeta = `
LET transaction = DOCUMENT(@transactionKey)
FOR r in transaction.records
	UPDATE r WITH {meta: MERGE(transaction.meta, {transaction: transaction._key})} in @@records
`

const reprocessTransactions = `
LET account = UNSET(DOCUMENT(@account), "balance")
LET currency = account.currency != null ? account.currency : @currency
LET transactions = (
FOR t IN @@transactions // Iterate over Transactions
FILTER t.exec != null
FILTER t.exec <= @now
FILTER t.account == account._key
	LET rate = PRODUCT(
		FOR vertex, edge IN OUTBOUND
		SHORTEST_PATH DOCUMENT(CONCAT(@currencies, "/", TO_NUMBER(t.currency)))
		TO DOCUMENT(CONCAT(@currencies, "/", currency))
		GRAPH @graph
		FILTER edge
			RETURN edge.rate
	)
    UPDATE t WITH { processed: true, proc: @now, total: t.total * rate, currency: currency } IN @@transactions RETURN NEW )

UPDATE account WITH { balance: -SUM(transactions[*].total) } IN @@accounts
FOR t IN transactions
    RETURN t
`

func (s *BillingServiceServer) Reprocess(ctx context.Context, r *connect.Request[pb.ReprocessTransactionsRequest]) (*connect.Response[pb.Transactions], error) {
	log := s.log.Named("Reprocess")
	requestor := ctx.Value(nocloud.NoCloudAccount).(string)

	req := r.Msg
	log.Debug("Request received", zap.Any("request", req), zap.String("requestor", requestor))

	currencyConf := MakeCurrencyConf(ctx, log)

	ns := driver.NewDocumentID(schema.NAMESPACES_COL, schema.ROOT_NAMESPACE_KEY)
	ok := graph.HasAccess(ctx, s.db, requestor, ns, access.Level_ROOT)
	if !ok {
		return nil, status.Error(codes.PermissionDenied, "Not enough Access Rights")
	}

	acc := driver.NewDocumentID(schema.ACCOUNTS_COL, req.Account)
	c, err := s.db.Query(ctx, reprocessTransactions, map[string]interface{}{
		"@accounts":     schema.ACCOUNTS_COL,
		"@transactions": schema.TRANSACTIONS_COL,
		"account":       acc.String(),
		"now":           time.Now().Unix(),
		"currency":      currencyConf.Currency,
		"currencies":    schema.CUR_COL,
		"graph":         schema.BILLING_GRAPH.Name,
	})
	if err != nil {
		log.Error("Error Reprocessing Transactions", zap.Error(err))
		return nil, status.Error(codes.Internal, "Error Reprocessing Transactions")
	}
	defer c.Close()

	var transactions []*pb.Transaction
	for {
		transaction := &pb.Transaction{}
		meta, err := c.ReadDocument(ctx, transaction)
		if err != nil {
			if driver.IsNoMoreDocuments(err) {
				break
			}
			log.Error("Failed to retrieve transactions", zap.Error(err))
			return nil, status.Error(codes.Internal, "Failed to retrieve transactions")
		}
		transaction.Uuid = meta.Key
		transactions = append(transactions, transaction)
	}

	log.Debug("Transactions retrieved", zap.Any("transactions", transactions))
	resp := connect.NewResponse(&pb.Transactions{Pool: transactions})
	return resp, nil
}<|MERGE_RESOLUTION|>--- conflicted
+++ resolved
@@ -49,19 +49,9 @@
 		return nil, status.Error(codes.PermissionDenied, "Not enoguh Access Rights")
 	}
 
-<<<<<<< HEAD
 	resp := connect.NewResponse(&pb.Transactions{Pool: []*pb.Transaction{tr}})
 
 	return resp, nil
-=======
-	tr.Uuid = uuid
-
-	return &pb.Transactions{
-		Pool: []*pb.Transaction{
-			tr,
-		},
-	}, nil
->>>>>>> f3809419
 }
 
 func (s *BillingServiceServer) GetTransactions(ctx context.Context, r *connect.Request[pb.GetTransactionsRequest]) (*connect.Response[pb.Transactions], error) {
