/*
Copyright © 2021-2023 Nikita Ivanovski info@slnt-opp.xyz

Licensed under the Apache License, Version 2.0 (the "License");
you may not use this file except in compliance with the License.
You may obtain a copy of the License at

	http://www.apache.org/licenses/LICENSE-2.0

Unless required by applicable law or agreed to in writing, software
distributed under the License is distributed on an "AS IS" BASIS,
WITHOUT WARRANTIES OR CONDITIONS OF ANY KIND, either express or implied.
See the License for the specific language governing permissions and
limitations under the License.
*/
package billing

import (
	"context"
	"fmt"
	"time"

	"connectrpc.com/connect"

	"google.golang.org/protobuf/types/known/structpb"

	epb "github.com/slntopp/nocloud-proto/events"
	"github.com/slntopp/nocloud-proto/registry/accounts"

	"github.com/arangodb/go-driver"
	"github.com/slntopp/nocloud-proto/access"
	pb "github.com/slntopp/nocloud-proto/billing"
	"github.com/slntopp/nocloud/pkg/graph"
	"github.com/slntopp/nocloud/pkg/nocloud"
	"github.com/slntopp/nocloud/pkg/nocloud/schema"
	"go.uber.org/zap"
	"google.golang.org/grpc/codes"
	"google.golang.org/grpc/status"
)

func (s *BillingServiceServer) _HandleGetSingleTransaction(ctx context.Context, acc, uuid string) (*connect.Response[pb.Transactions], error) {
	tr, err := s.transactions.Get(ctx, uuid)
	if err != nil {
		return nil, status.Error(codes.NotFound, "Transaction doesn't exist")
	}

	ok := graph.HasAccess(ctx, s.db, acc, driver.NewDocumentID(schema.ACCOUNTS_COL, tr.Account), access.Level_ADMIN)

	if !ok {
		return nil, status.Error(codes.PermissionDenied, "Not enoguh Access Rights")
	}

	resp := connect.NewResponse(&pb.Transactions{Pool: []*pb.Transaction{tr}})

	return resp, nil
}

func (s *BillingServiceServer) GetTransactions(ctx context.Context, r *connect.Request[pb.GetTransactionsRequest]) (*connect.Response[pb.Transactions], error) {
	log := s.log.Named("GetTransactions")
	requestor := ctx.Value(nocloud.NoCloudAccount).(string)
	req := r.Msg

	log.Debug("Request received", zap.Any("request", req), zap.String("requestor", requestor))

	acc := requestor

	query := `FOR t IN @@transactions`
	vars := map[string]interface{}{
		"@transactions": schema.TRANSACTIONS_COL,
	}

	if req.GetUuid() != "" {
		return s._HandleGetSingleTransaction(ctx, acc, req.GetUuid())
	}

	if req.Account != nil {
		acc = *req.Account
		node := driver.NewDocumentID(schema.ACCOUNTS_COL, acc)
		if !graph.HasAccess(ctx, s.db, requestor, node, access.Level_ADMIN) {
			return nil, status.Error(codes.PermissionDenied, "Not enough Access Rights")
		}
		query += ` FILTER t.account == @acc`
		vars["acc"] = acc
	} else {
		if acc != schema.ROOT_ACCOUNT_KEY {
			return nil, status.Error(codes.PermissionDenied, "Not enough Access Rights")
		}
	}

	if req.Service != nil {
		service := *req.Service
		node := driver.NewDocumentID(schema.SERVICES_COL, service)
		if !graph.HasAccess(ctx, s.db, requestor, node, access.Level_ADMIN) {
			return nil, status.Error(codes.PermissionDenied, "Not enough Access Rights")
		}
		if req.Account == nil {
			query += ` FILTER t.service == @service`
		} else {
			query += ` && t.service == @service`
		}
		vars["service"] = service
	}

	if req.Type != nil {
		transactionType := req.GetType()

		if req.Account == nil && req.Service == nil {
			query += ` FILTER t.meta.type == @type`
		} else {
			query += ` && t.meta.type == @type`
		}
		vars["type"] = transactionType
	}

	if req.Field != nil && req.Sort != nil {
		subQuery := ` SORT t.%s %s`
		field, sort := req.GetField(), req.GetSort()

		if field == "total" {
			if sort == "asc" {
				sort = "desc"
			} else {
				sort = "asc"
			}
		}

		query += fmt.Sprintf(subQuery, field, sort)
	}

	if req.Page != nil && req.Limit != nil {
		if req.GetLimit() != 0 {
			limit, page := req.GetLimit(), req.GetPage()
			offset := (page - 1) * limit

			query += ` LIMIT @offset, @count`
			vars["offset"] = offset
			vars["count"] = limit
		}
	}
	query += ` RETURN t`

	log.Debug("Ready to retrieve transactions", zap.String("query", query), zap.Any("vars", vars))

	cursor, err := s.db.Query(ctx, query, vars)
	if err != nil {
		log.Error("Failed to retrieve transactions", zap.Error(err))
		return nil, status.Error(codes.Internal, "Failed to retrieve transactions")
	}
	defer cursor.Close()

	var transactions []*pb.Transaction
	for {
		transaction := &pb.Transaction{}
		meta, err := cursor.ReadDocument(ctx, transaction)
		if err != nil {
			if driver.IsNoMoreDocuments(err) {
				break
			}
			log.Error("Failed to retrieve transactions", zap.Error(err))
			return nil, status.Error(codes.Internal, "Failed to retrieve transactions")
		}
		transaction.Uuid = meta.Key
		transactions = append(transactions, transaction)
	}

	log.Debug("Transactions retrieved", zap.Any("transactions", transactions))

	resp := connect.NewResponse(&pb.Transactions{Pool: transactions})

	return resp, nil
}

func (s *BillingServiceServer) CreateTransaction(ctx context.Context, req *connect.Request[pb.Transaction]) (*connect.Response[pb.Transaction], error) {
	log := s.log.Named("CreateTransaction")
	requestor := ctx.Value(nocloud.NoCloudAccount).(string)
	t := req.Msg
	log.Debug("Request received", zap.Any("transaction", t), zap.String("requestor", requestor))

	ns := driver.NewDocumentID(schema.NAMESPACES_COL, schema.ROOT_NAMESPACE_KEY)
	ok := graph.HasAccess(ctx, s.db, requestor, ns, access.Level_ROOT)
	if !ok {
		return nil, status.Error(codes.PermissionDenied, "Not enough Access Rights")
	}

	if t.Meta == nil {
		t.Meta = map[string]*structpb.Value{}
		t.Meta["type"] = structpb.NewStringValue("transaction")
	}

	/*var baseRec, prevRec string

	if t.Base != nil {
		query, err := s.db.Query(ctx, getTransactionRecord, map[string]interface{}{
			"transactionKey": driver.NewDocumentID(schema.TRANSACTIONS_COL, t.GetBase()),
		})
		if err != nil {
			log.Error("Failed get base record", zap.Error(err))
			return nil, err
		}
		if query.HasMore() {
			_, err := query.ReadDocument(ctx, &baseRec)
			if err != nil {
				log.Error("Failed read base record", zap.Error(err))
				return nil, err
			}
		}
	}

	if t.Previous != nil {
		query, err := s.db.Query(ctx, getTransactionRecord, map[string]interface{}{
			"transactionKey": driver.NewDocumentID(schema.TRANSACTIONS_COL, t.GetBase()),
		})
		if err != nil {
			log.Error("Failed get base record", zap.Error(err))
			return nil, err
		}
		if query.HasMore() {
			_, err := query.ReadDocument(ctx, &prevRec)
			if err != nil {
				log.Error("Failed read base record", zap.Error(err))
				return nil, err
			}
		}
	}*/

	recBody := &pb.Record{
		Start:     time.Now().Unix(),
		End:       time.Now().Unix() + 1,
		Exec:      time.Now().Unix(),
		Processed: true,
		Priority:  t.GetPriority(),
		Total:     t.GetTotal(),
		Currency:  t.GetCurrency(),
		Service:   t.GetService(),
		Account:   t.GetAccount(),
		Meta:      t.GetMeta(),
		Cost:      t.GetTotal(),
	}

	if t.GetBase() != "" {
		recBody.Base = t.Base
	}

	if t.GetPrevious() != "" {
		recBody.Previous = t.Previous
	}

	rec := s.records.Create(ctx, recBody)

	if t.GetRecords() == nil {
		t.Records = []string{}
	}

	t.Records = append(t.Records, rec.Key())

	t.Created = time.Now().Unix()

	r, err := s.transactions.Create(ctx, t)
	if err != nil {
		log.Error("Failed to create transaction", zap.Error(err))
		return nil, status.Error(codes.Internal, "Failed to create transaction")
	}

	eventsClient.Publish(ctx, &epb.Event{
		Type: "email",
		Uuid: t.GetAccount(),
		Key:  "transaction_created",
	})

	if r.Transaction.Priority == pb.Priority_URGENT && r.Transaction.GetExec() != 0 {
		acc := driver.NewDocumentID(schema.ACCOUNTS_COL, r.Transaction.Account)
		transaction := driver.NewDocumentID(schema.TRANSACTIONS_COL, r.Transaction.Uuid)
		currencyConf := MakeCurrencyConf(ctx, log)
		suspConf := MakeSuspendConf(ctx, log)

		_, err := s.db.Query(ctx, processUrgentTransaction, map[string]interface{}{
			"@accounts":      schema.ACCOUNTS_COL,
			"@transactions":  schema.TRANSACTIONS_COL,
			"@records":       schema.RECORDS_COL,
			"accountKey":     acc.String(),
			"transactionKey": transaction.String(),
			"currency":       currencyConf.Currency,
			"currencies":     schema.CUR_COL,
			"now":            time.Now().Unix(),
			"graph":          schema.BILLING_GRAPH.Name,
		})
		if err != nil {
			log.Error("Failed to process transaction", zap.String("err", err.Error()))
			return nil, status.Error(codes.Internal, err.Error())
		}

		dbAcc, err := accClient.Get(ctx, &accounts.GetRequest{Uuid: r.Transaction.Account, Public: false})

		if err != nil {
			log.Error("Failed to get account", zap.String("err", err.Error()))
			return nil, status.Error(codes.Internal, err.Error())
		}

		var cur *pb.Currency

		if dbAcc.Currency == nil {
			cur = &currencyConf.Currency
		} else {
			cur = dbAcc.Currency
		}

		var rate float64 = 1

		if cur.GetId() != currencyConf.Currency.GetId() {
<<<<<<< HEAD
			rate, err = s.currencies.GetExchangeRate(ctx, cur, &currencyConf.Currency)
=======
			rate, _, err = s.currencies.GetExchangeRate(ctx, cur, currencyConf.Currency)
>>>>>>> 9d2be480

			if err != nil {
				log.Error("Failed to get exchange rate", zap.String("err", err.Error()))
				return nil, status.Error(codes.Internal, err.Error())
			}
		}

		var balance = 0.0
		if dbAcc.Balance != nil {
			balance = *dbAcc.Balance
		}

		balance = balance * rate

		var isSuspended = false

		if dbAcc.Suspended != nil {
			isSuspended = *dbAcc.Suspended
		}

		if !isSuspended && balance < suspConf.Limit {
			_, err := accClient.Suspend(ctx, &accounts.SuspendRequest{Uuid: r.Transaction.Account})
			if err != nil {
				log.Error("Failed to suspend account", zap.String("err", err.Error()))
				return nil, status.Error(codes.Internal, err.Error())
			}
		} else if isSuspended && balance > suspConf.Limit {
			_, err := accClient.Unsuspend(ctx, &accounts.UnsuspendRequest{Uuid: r.Transaction.Account})
			if err != nil {
				log.Error("Failed to unsuspend account", zap.String("err", err.Error()))
				return nil, status.Error(codes.Internal, err.Error())
			}
		}

	} else {
		acc := driver.NewDocumentID(schema.ACCOUNTS_COL, r.Transaction.Account)
		transaction := driver.NewDocumentID(schema.TRANSACTIONS_COL, r.Transaction.Uuid)
		currencyConf := MakeCurrencyConf(ctx, log)

		_, err := s.db.Query(ctx, updateTransactionWithCurrency, map[string]interface{}{
			"@transactions":  schema.TRANSACTIONS_COL,
			"@records":       schema.RECORDS_COL,
			"accountKey":     acc.String(),
			"transactionKey": transaction.String(),
			"currency":       currencyConf.Currency,
			"currencies":     schema.CUR_COL,
			"graph":          schema.BILLING_GRAPH.Name,
		})
		if err != nil {
			log.Error("Failed to process transaction", zap.String("err", err.Error()))
			return nil, status.Error(codes.Internal, err.Error())
		}
	}

	resp := connect.NewResponse(r.Transaction)

	return resp, nil
}

func (s *BillingServiceServer) GetTransactionsCount(ctx context.Context, r *connect.Request[pb.GetTransactionsCountRequest]) (*connect.Response[pb.GetTransactionsCountResponse], error) {
	log := s.log.Named("GetTransactionsCount")
	requestor := ctx.Value(nocloud.NoCloudAccount).(string)
	req := r.Msg
	log.Debug("Request received", zap.Any("request", req), zap.String("requestor", requestor))

	acc := requestor

	query := `FOR t IN @@transactions`
	vars := map[string]interface{}{
		"@transactions": schema.TRANSACTIONS_COL,
	}

	if req.Account != nil {
		acc = *req.Account
		node := driver.NewDocumentID(schema.ACCOUNTS_COL, acc)
		if !graph.HasAccess(ctx, s.db, requestor, node, access.Level_ADMIN) {
			return nil, status.Error(codes.PermissionDenied, "Not enough Access Rights")
		}
		query += ` FILTER t.account == @acc`
		vars["acc"] = acc
	} else {
		if acc != schema.ROOT_ACCOUNT_KEY {
			return nil, status.Error(codes.PermissionDenied, "Not enough Access Rights")
		}
	}

	if req.Service != nil {
		service := *req.Service
		node := driver.NewDocumentID(schema.SERVICES_COL, service)
		if !graph.HasAccess(ctx, s.db, requestor, node, access.Level_ADMIN) {
			return nil, status.Error(codes.PermissionDenied, "Not enough Access Rights")
		}
		if req.Account == nil {
			query += ` FILTER t.service == @service`
		} else {
			query += ` && t.service == @service`
		}
		vars["service"] = service
	}

	if req.Type != nil {
		transactionType := req.GetType()

		if req.Account == nil && req.Service == nil {
			query += ` FILTER t.meta.type == @type`
		} else {
			query += ` && t.meta.type == @type`
		}
		vars["type"] = transactionType
	}

	query += ` RETURN t`

	log.Debug("Ready to retrieve transactions", zap.String("query", query), zap.Any("vars", vars))

	queryContext := driver.WithQueryCount(ctx)

	cursor, err := s.db.Query(queryContext, query, vars)
	if err != nil {
		log.Error("Failed to retrieve transactions", zap.Error(err))
		return nil, status.Error(codes.Internal, "Failed to retrieve transactions")
	}
	defer cursor.Close()

	log.Info("transactions count", zap.Int64("count", cursor.Count()))

	resp := connect.NewResponse(&pb.GetTransactionsCountResponse{Total: uint64(cursor.Count())})

	return resp, nil
}

func (s *BillingServiceServer) UpdateTransaction(ctx context.Context, r *connect.Request[pb.Transaction]) (*connect.Response[pb.UpdateTransactionResponse], error) {
	log := s.log.Named("UpdateTransaction")
	requestor := ctx.Value(nocloud.NoCloudAccount).(string)
	req := r.Msg
	log.Debug("Request received", zap.Any("transaction", req), zap.String("requestor", requestor))

	ns := driver.NewDocumentID(schema.NAMESPACES_COL, schema.ROOT_NAMESPACE_KEY)
	ok := graph.HasAccess(ctx, s.db, requestor, ns, access.Level_ROOT)
	if !ok {
		return nil, status.Error(codes.PermissionDenied, "Not enough Access Rights")
	}

	t, err := s.transactions.Get(ctx, req.GetUuid())
	if err != nil {
		log.Error("Failed to get transaction", zap.Error(err))
		return nil, status.Error(codes.Internal, "Failed to get transaction")
	}

	exec := t.GetExec()
	if exec != 0 {
		log.Error("Transaction has exec timestamp")
		return nil, status.Error(codes.Internal, "Transaction has exec timestamp")
	}
	if req.GetExec() != 0 {
		t.Exec = req.GetExec()
	}
	t.Uuid = req.GetUuid()
	t.Meta = req.GetMeta()

	_, err = s.transactions.Update(ctx, t)
	if err != nil {
		log.Error("Failed to update transaction", zap.Error(err))
		return nil, status.Error(codes.Internal, "Failed to update transaction")
	}

	_, err = s.db.Query(ctx, updateRecordsMeta, map[string]interface{}{
		"@records":       schema.RECORDS_COL,
		"transactionKey": driver.NewDocumentID(schema.TRANSACTIONS_COL, t.Uuid).String(),
	})

	if err != nil {
		log.Error("Failed to update record", zap.Error(err))
		return nil, err
	}

	if t.GetExec() != 0 {
		acc := driver.NewDocumentID(schema.ACCOUNTS_COL, t.Account)
		transaction := driver.NewDocumentID(schema.TRANSACTIONS_COL, t.Uuid)
		currencyConf := MakeCurrencyConf(ctx, log)
		suspConf := MakeSuspendConf(ctx, log)

		_, err := s.db.Query(ctx, processUrgentTransaction, map[string]interface{}{
			"@accounts":      schema.ACCOUNTS_COL,
			"@transactions":  schema.TRANSACTIONS_COL,
			"@records":       schema.RECORDS_COL,
			"accountKey":     acc.String(),
			"transactionKey": transaction.String(),
			"currency":       currencyConf.Currency,
			"currencies":     schema.CUR_COL,
			"now":            time.Now().Unix(),
			"graph":          schema.BILLING_GRAPH.Name,
		})
		if err != nil {
			log.Error("Failed to process transaction", zap.String("err", err.Error()))
			return nil, status.Error(codes.Internal, err.Error())
		}

		dbAcc, err := accClient.Get(ctx, &accounts.GetRequest{Uuid: t.Account, Public: false})

		if err != nil {
			log.Error("Failed to get account", zap.String("err", err.Error()))
			return nil, status.Error(codes.Internal, err.Error())
		}

		var cur *pb.Currency

		if dbAcc.Currency == nil {
			cur = &currencyConf.Currency
		} else {
			cur = dbAcc.Currency
		}

		var rate float64 = 1

		if cur.GetId() != currencyConf.Currency.GetId() {
<<<<<<< HEAD
			rate, err = s.currencies.GetExchangeRate(ctx, cur, &currencyConf.Currency)
=======
			rate, _, err = s.currencies.GetExchangeRate(ctx, cur, currencyConf.Currency)
>>>>>>> 9d2be480

			if err != nil {
				log.Error("Failed to get exchange rate", zap.String("err", err.Error()))
				return nil, status.Error(codes.Internal, err.Error())
			}
		}

		var balance = 0.0
		if dbAcc.Balance != nil {
			balance = *dbAcc.Balance
		}

		balance = balance * rate

		var isSuspended = false

		if dbAcc.Suspended != nil {
			isSuspended = *dbAcc.Suspended
		}

		if !isSuspended && balance < suspConf.Limit {
			_, err := accClient.Suspend(ctx, &accounts.SuspendRequest{Uuid: t.Account})
			if err != nil {
				log.Error("Failed to suspend account", zap.String("err", err.Error()))
				return nil, status.Error(codes.Internal, err.Error())
			}
		} else if isSuspended && balance > suspConf.Limit {
			_, err := accClient.Unsuspend(ctx, &accounts.UnsuspendRequest{Uuid: t.Account})
			if err != nil {
				log.Error("Failed to unsuspend account", zap.String("err", err.Error()))
				return nil, status.Error(codes.Internal, err.Error())
			}
		}
	}

	resp := connect.NewResponse(&pb.UpdateTransactionResponse{Result: true})

	return resp, nil
}

const processUrgentTransaction = `
LET account = DOCUMENT(@accountKey)
LET transaction = DOCUMENT(@transactionKey)

LET currency = account.currency != null ? account.currency : @currency
LET rate = PRODUCT(
	FOR vertex, edge IN OUTBOUND
	SHORTEST_PATH DOCUMENT(CONCAT(@currencies, "/", TO_NUMBER(transaction.currency.id)))
	TO DOCUMENT(CONCAT(@currencies, "/", currency.id))
	GRAPH @graph
	FILTER edge
		RETURN edge.rate + (TO_NUMBER(edge.commission) / 100) * edge.rate
)

LET total = transaction.total * rate

FOR r in transaction.records
	UPDATE r WITH {cost: total, currency: currency, meta: MERGE(transaction.meta, {transaction: transaction._key, payment_date: @now}), exec: transaction.exec} in @@records

UPDATE transaction WITH {processed: true, proc: @now, currency: currency, total: total} IN @@transactions
UPDATE account WITH { balance: account.balance - total } IN @@accounts

return account
`

const updateTransactionWithCurrency = `
LET account = DOCUMENT(@accountKey)
LET transaction = DOCUMENT(@transactionKey)

LET currency = account.currency != null ? account.currency : @currency
LET rate = PRODUCT(
	FOR vertex, edge IN OUTBOUND
	SHORTEST_PATH DOCUMENT(CONCAT(@currencies, "/", TO_NUMBER(transaction.currency.id)))
	TO DOCUMENT(CONCAT(@currencies, "/", currency.id))
	GRAPH @graph
	FILTER edge
		RETURN edge.rate + (TO_NUMBER(edge.commission) / 100) * edge.rate
)

LET total = transaction.total * rate

FOR r in transaction.records
	UPDATE r WITH {cost: total, currency: currency, meta: MERGE(transaction.meta, {transaction: transaction._key})} in @@records

UPDATE transaction WITH {currency: currency, total: total} IN @@transactions
RETURN transaction
`

const updateRecordsMeta = `
LET transaction = DOCUMENT(@transactionKey)
FOR r in transaction.records
	UPDATE r WITH {meta: MERGE(transaction.meta, {transaction: transaction._key})} in @@records
`

const reprocessTransactions = `
LET account = UNSET(DOCUMENT(@account), "balance")
LET currency = account.currency != null ? account.currency : @currency
LET transactions = (
FOR t IN @@transactions // Iterate over Transactions
FILTER t.exec != null
FILTER t.exec <= @now
FILTER t.account == account._key
	LET rate = PRODUCT(
		FOR vertex, edge IN OUTBOUND
		SHORTEST_PATH DOCUMENT(CONCAT(@currencies, "/", TO_NUMBER(t.currency.id)))
		TO DOCUMENT(CONCAT(@currencies, "/", currency.id))
		GRAPH @graph
		FILTER edge
			RETURN edge.rate + (TO_NUMBER(edge.commission) / 100) * edge.rate
	)
    UPDATE t WITH { processed: true, proc: @now, total: t.total * rate, currency: currency } IN @@transactions RETURN NEW )

UPDATE account WITH { balance: -SUM(transactions[*].total) } IN @@accounts
FOR t IN transactions
    RETURN t
`

func (s *BillingServiceServer) Reprocess(ctx context.Context, r *connect.Request[pb.ReprocessTransactionsRequest]) (*connect.Response[pb.Transactions], error) {
	log := s.log.Named("Reprocess")
	requestor := ctx.Value(nocloud.NoCloudAccount).(string)

	req := r.Msg
	log.Debug("Request received", zap.Any("request", req), zap.String("requestor", requestor))

	currencyConf := MakeCurrencyConf(ctx, log)

	ns := driver.NewDocumentID(schema.NAMESPACES_COL, schema.ROOT_NAMESPACE_KEY)
	ok := graph.HasAccess(ctx, s.db, requestor, ns, access.Level_ROOT)
	if !ok {
		return nil, status.Error(codes.PermissionDenied, "Not enough Access Rights")
	}

	acc := driver.NewDocumentID(schema.ACCOUNTS_COL, req.Account)
	c, err := s.db.Query(ctx, reprocessTransactions, map[string]interface{}{
		"@accounts":     schema.ACCOUNTS_COL,
		"@transactions": schema.TRANSACTIONS_COL,
		"account":       acc.String(),
		"now":           time.Now().Unix(),
		"currency":      currencyConf.Currency,
		"currencies":    schema.CUR_COL,
		"graph":         schema.BILLING_GRAPH.Name,
	})
	if err != nil {
		log.Error("Error Reprocessing Transactions", zap.Error(err))
		return nil, status.Error(codes.Internal, "Error Reprocessing Transactions")
	}
	defer c.Close()

	var transactions []*pb.Transaction
	for {
		transaction := &pb.Transaction{}
		meta, err := c.ReadDocument(ctx, transaction)
		if err != nil {
			if driver.IsNoMoreDocuments(err) {
				break
			}
			log.Error("Failed to retrieve transactions", zap.Error(err))
			return nil, status.Error(codes.Internal, "Failed to retrieve transactions")
		}
		transaction.Uuid = meta.Key
		transactions = append(transactions, transaction)
	}

	log.Debug("Transactions retrieved", zap.Any("transactions", transactions))
	resp := connect.NewResponse(&pb.Transactions{Pool: transactions})
	return resp, nil
}<|MERGE_RESOLUTION|>--- conflicted
+++ resolved
@@ -307,12 +307,7 @@
 		var rate float64 = 1
 
 		if cur.GetId() != currencyConf.Currency.GetId() {
-<<<<<<< HEAD
 			rate, err = s.currencies.GetExchangeRate(ctx, cur, &currencyConf.Currency)
-=======
-			rate, _, err = s.currencies.GetExchangeRate(ctx, cur, currencyConf.Currency)
->>>>>>> 9d2be480
-
 			if err != nil {
 				log.Error("Failed to get exchange rate", zap.String("err", err.Error()))
 				return nil, status.Error(codes.Internal, err.Error())
@@ -528,12 +523,7 @@
 		var rate float64 = 1
 
 		if cur.GetId() != currencyConf.Currency.GetId() {
-<<<<<<< HEAD
 			rate, err = s.currencies.GetExchangeRate(ctx, cur, &currencyConf.Currency)
-=======
-			rate, _, err = s.currencies.GetExchangeRate(ctx, cur, currencyConf.Currency)
->>>>>>> 9d2be480
-
 			if err != nil {
 				log.Error("Failed to get exchange rate", zap.String("err", err.Error()))
 				return nil, status.Error(codes.Internal, err.Error())
