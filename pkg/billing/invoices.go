--- conflicted
+++ resolved
@@ -228,11 +228,7 @@
 
 		// Convert invoice's currency to default currency(according to how creating transaction works)
 		defCurr := MakeCurrencyConf(ctx, log).Currency
-<<<<<<< HEAD
 		rate, err := s.currencies.GetExchangeRate(ctx, t.GetCurrency(), &defCurr)
-=======
-		rate, _, err := s.currencies.GetExchangeRate(ctx, t.GetCurrency(), defCurr)
->>>>>>> 9d2be480
 		if err != nil {
 			log.Error("Failed to get exchange rate", zap.Error(err))
 			return nil, status.Error(codes.Internal, "Failed to get exchange rate")
@@ -747,11 +743,7 @@
 
 		// Convert invoice's currency to default currency(according to how creating transaction works)
 		defCurr := MakeCurrencyConf(ctx, log).Currency
-<<<<<<< HEAD
 		rate, err := s.currencies.GetExchangeRate(ctx, t.GetCurrency(), &defCurr)
-=======
-		rate, _, err := s.currencies.GetExchangeRate(ctx, t.GetCurrency(), defCurr)
->>>>>>> 9d2be480
 		if err != nil {
 			log.Error("Failed to get exchange rate", zap.Error(err))
 			return nil, status.Error(codes.Internal, "Failed to get exchange rate")
