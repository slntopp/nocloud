/*
Copyright © 2021-2023 Nikita Ivanovski info@slnt-opp.xyz

Licensed under the Apache License, Version 2.0 (the "License");
you may not use this file except in compliance with the License.
You may obtain a copy of the License at

	http://www.apache.org/licenses/LICENSE-2.0

Unless required by applicable law or agreed to in writing, software
distributed under the License is distributed on an "AS IS" BASIS,
WITHOUT WARRANTIES OR CONDITIONS OF ANY KIND, either express or implied.
See the License for the specific language governing permissions and
limitations under the License.
*/
package billing

import (
	"connectrpc.com/connect"
	"context"
	"github.com/arangodb/go-driver"
	amqp "github.com/rabbitmq/amqp091-go"
	"github.com/slntopp/nocloud-proto/access"
	pb "github.com/slntopp/nocloud-proto/billing"
	dpb "github.com/slntopp/nocloud-proto/billing/descriptions"
	driverpb "github.com/slntopp/nocloud-proto/drivers/instance/vanilla"
	healthpb "github.com/slntopp/nocloud-proto/health"
	statuspb "github.com/slntopp/nocloud-proto/statuses"
	"github.com/slntopp/nocloud/pkg/graph"
	"github.com/slntopp/nocloud/pkg/nocloud"
	"github.com/slntopp/nocloud/pkg/nocloud/schema"
	"go.uber.org/zap"
	"google.golang.org/grpc/codes"
	"google.golang.org/grpc/status"
	"google.golang.org/protobuf/types/known/structpb"
	"strconv"
)

type Routine struct {
	Name     string
	LastExec string
	Running  bool
}

type BillingServiceServer struct {
	log *zap.Logger

	rbmq           *amqp.Connection
	ConsumerStatus *healthpb.RoutineStatus

	nss          graph.NamespacesController
	plans        graph.BillingPlansController
	transactions graph.TransactionsController
	invoices     graph.InvoicesController
	records      graph.RecordsController
	currencies   graph.CurrencyController
	accounts     graph.AccountsController
	descriptions *graph.DescriptionsController
	instances    *graph.InstancesController
	services     graph.ServicesController
	sp           graph.ServicesProvidersController

	db driver.Database

	gen  *healthpb.RoutineStatus
	proc *healthpb.RoutineStatus
	sus  *healthpb.RoutineStatus

	drivers map[string]driverpb.DriverServiceClient
}

func NewBillingServiceServer(logger *zap.Logger, db driver.Database, conn *amqp.Connection) *BillingServiceServer {
	log := logger.Named("BillingService")
	s := &BillingServiceServer{
		rbmq:         conn,
		log:          log,
		nss:          graph.NewNamespacesController(log, db),
		plans:        graph.NewBillingPlansController(log.Named("PlansController"), db),
		transactions: graph.NewTransactionsController(log.Named("TransactionsController"), db),
		records:      graph.NewRecordsController(log.Named("RecordsController"), db),
		currencies:   graph.NewCurrencyController(log.Named("CurrenciesController"), db),
		accounts:     graph.NewAccountsController(log.Named("AccountsController"), db),
		invoices:     graph.NewInvoicesController(log.Named("InvoicesController"), db),
		services:     graph.NewServicesController(log.Named("ServicesController"), db),
		descriptions: graph.NewDescriptionsController(log, db),
		instances:    graph.NewInstancesController(log, db),
		sp:           graph.NewServicesProvidersController(log, db),
		db:           db,
		gen: &healthpb.RoutineStatus{
			Routine: "Generate Transactions",
			Status: &healthpb.ServingStatus{
				Service: "Billing Machine",
				Status:  healthpb.Status_STOPPED,
			},
		}, proc: &healthpb.RoutineStatus{
			Routine: "Process Transactions",
			Status: &healthpb.ServingStatus{
				Service: "Billing Machine",
				Status:  healthpb.Status_STOPPED,
			},
		},
		sus: &healthpb.RoutineStatus{
			Routine: "Suspend Monitoring",
			Status: &healthpb.ServingStatus{
				Service: "Billing Machine",
				Status:  healthpb.Status_STOPPED,
			},
		},

		ConsumerStatus: &healthpb.RoutineStatus{
			Routine: "Billing Consumer",
			Status: &healthpb.ServingStatus{
				Service: "Billing Machine",
				Status:  healthpb.Status_STOPPED,
			},
		},
	}

	s.migrate()

	return s
}

func (s *BillingServiceServer) RegisterDriver(type_key string, client driverpb.DriverServiceClient) {
	s.drivers[type_key] = client
}

func (s *BillingServiceServer) migrate() {
	ctx := context.Background()
	log := s.log.Named("migrate")
	plans, err := s.plans.List(ctx, "")
	if err != nil {
		log.Error("failed to list plans", zap.Error(err))
		return
	}

	for _, plan := range plans {
		shouldUpdate := false

		for _, res := range plan.GetResources() {
			if res.GetMeta() == nil {
				continue
			}

			desc, ok := res.GetMeta()["description"]

			if res.GetDescriptionId() == "" && ok {
				create, err := s.descriptions.Create(ctx, &dpb.Description{
					Text: desc.GetStringValue(),
				})
				if err != nil {
					log.Error("failed to create description", zap.Error(err))
					return
				}
				res.DescriptionId = create.GetUuid()
				shouldUpdate = true
			}
		}

		for _, prod := range plan.GetProducts() {
			if prod.GetMeta() == nil {
				continue
			}

			desc, ok := prod.GetMeta()["description"]

			if prod.GetDescriptionId() == "" && ok {
				create, err := s.descriptions.Create(ctx, &dpb.Description{
					Text: desc.GetStringValue(),
				})
				if err != nil {
					log.Error("failed to create description", zap.Error(err))
					return
				}
				prod.DescriptionId = create.GetUuid()
				shouldUpdate = true
			}
		}

		if shouldUpdate {
			_, err := s.plans.Update(ctx, plan.Plan)
			if err != nil {
				log.Error("Failed to update plan")
				return
			}
		}
	}
	log.Info("Finished migration")
}

func (s *BillingServiceServer) CreatePlan(ctx context.Context, req *connect.Request[pb.Plan]) (*connect.Response[pb.Plan], error) {
	log := s.log.Named("CreatePlan")
	requestor := ctx.Value(nocloud.NoCloudAccount).(string)
	plan := req.Msg
	log.Debug("request", zap.Any("plan", plan), zap.String("requestor", requestor))

	ns, err := s.nss.Get(ctx, schema.ROOT_NAMESPACE_KEY)
	if err != nil {
		return nil, err
	}
	ok := graph.HasAccess(ctx, s.db, requestor, ns.ID, access.Level_ADMIN)
	if !ok {
		return nil, status.Error(codes.PermissionDenied, "Not enough Access rights to manage BillingPlans")
	}

	res, err := s.plans.Create(ctx, plan)
	if err != nil {
		log.Error("Error creating plan", zap.Error(err))
		return nil, status.Error(codes.Internal, "Error creating plan")
	}

	resp := connect.NewResponse(res.Plan)

	return resp, nil
}

func (s *BillingServiceServer) UpdatePlan(ctx context.Context, req *connect.Request[pb.Plan]) (*connect.Response[pb.Plan], error) {
	log := s.log.Named("UpdatePlan")
	requestor := ctx.Value(nocloud.NoCloudAccount).(string)
	plan := req.Msg
	log.Debug("request", zap.Any("plan", plan), zap.String("requestor", requestor))

	ns, err := s.nss.Get(ctx, schema.ROOT_NAMESPACE_KEY)
	if err != nil {
		return nil, err
	}
	ok := graph.HasAccess(ctx, s.db, requestor, ns.ID, access.Level_ADMIN)
	if !ok {
		return nil, status.Error(codes.PermissionDenied, "Not enough Access rights to manage BillingPlans")
	}

	pbStatus, err := s.plans.CheckStatus(ctx, plan)
	if err != nil {
		return nil, err
	}

	if pbStatus == statuspb.NoCloudStatus_DEL {
		return nil, status.Error(codes.Canceled, "Billing plan deleted")
	}

	res, err := s.plans.Update(ctx, plan)
	if err != nil {
		log.Error("Error updating plan", zap.Error(err))
		return nil, status.Error(codes.Internal, "Error updating plan")
	}

	resp := connect.NewResponse(res.Plan)

	return resp, nil
}

func (s *BillingServiceServer) DeletePlan(ctx context.Context, req *connect.Request[pb.Plan]) (*connect.Response[pb.Plan], error) {
	log := s.log.Named("DeletePlan")
	requestor := ctx.Value(nocloud.NoCloudAccount).(string)
	plan := req.Msg
	log.Debug("request", zap.Any("plan", plan), zap.String("requestor", requestor))

	ns, err := s.nss.Get(ctx, schema.ROOT_NAMESPACE_KEY)
	if err != nil {
		return nil, err
	}
	ok := graph.HasAccess(ctx, s.db, requestor, ns.ID, access.Level_ADMIN)
	if !ok {
		return nil, status.Error(codes.PermissionDenied, "Not enough Access rights to manage BillingPlans")
	}

	/*planId := driver.NewDocumentID(schema.BILLING_PLANS_COL, plan.GetUuid())

	cursor, err := s.db.Query(ctx, getPlanInstances, map[string]interface{}{
		"permissions":       schema.PERMISSIONS_GRAPH.Name,
		"plan":              planId,
		"@instances_groups": schema.INSTANCES_GROUPS_COL,
		"@instances":        schema.INSTANCES_COL,
		"status":            statuspb.NoCloudStatus_DEL,
	})
	if err != nil {
		log.Error("Error getting instances", zap.Error(err))
		return nil, status.Error(codes.Internal, "Error getting instances")
	}

	if cursor.HasMore() {
		return nil, status.Error(codes.DataLoss, "Сan't delete plan due to related instances")
	}*/

	err = s.plans.Delete(ctx, plan)
	if err != nil {
		log.Error("Error deleting plan", zap.Error(err))
		return nil, status.Error(codes.Internal, "Error deleting plan")
	}

	resp := connect.NewResponse(plan)

	return resp, nil
}

func (s *BillingServiceServer) GetPlan(ctx context.Context, req *connect.Request[pb.Plan]) (*connect.Response[pb.Plan], error) {
	log := s.log.Named("GetPlan")
	requestor := ctx.Value(nocloud.NoCloudAccount).(string)
	plan := req.Msg
	log.Debug("request", zap.Any("plan", plan), zap.String("requestor", requestor))

	p, err := s.plans.Get(ctx, plan)
	if err != nil {
		log.Error("Error getting plan", zap.Error(err))
		return nil, status.Error(codes.Internal, "Error getting plan")
	}

	resp := connect.NewResponse(p.Plan)

	if p.Public && p.GetStatus() != statuspb.NoCloudStatus_DEL {
		return resp, nil
	}

	namespaceId := driver.NewDocumentID(schema.NAMESPACES_COL, schema.ROOT_NAMESPACE_KEY)
	ok := graph.HasAccess(ctx, s.db, requestor, namespaceId, access.Level_ROOT)

	if ok {
		return resp, nil
	}

	ok = graph.HasAccess(ctx, s.db, requestor, p.ID, access.Level_READ)

	if !ok {
		return nil, status.Error(codes.PermissionDenied, "Not enough Access rights to manage BillingPlans")
	}

	if p.GetStatus() == statuspb.NoCloudStatus_DEL {
		return nil, status.Error(codes.NotFound, "Plan was deleted")
	}

	return resp, nil
}

var getDefaultCurrencyQuery = `
LET cur = LAST(
    FOR i IN Currencies2Currencies
    FILTER (i.to.id == 0 || i.from.id == 0) && i.rate == 1
        RETURN i
)

RETURN cur.to.id == 0 ? cur.from : cur.to
`

func (s *BillingServiceServer) ListPlans(ctx context.Context, r *connect.Request[pb.ListRequest]) (*connect.Response[pb.ListResponse], error) {
	log := s.log.Named("ListPlans")

	req := r.Msg

	var requestor string
	if !req.Anonymously {
		requestor = ctx.Value(nocloud.NoCloudAccount).(string)
	}
	log.Debug("Requestor", zap.String("id", requestor))

	plans, err := s.plans.List(ctx, req.SpUuid)
	if err != nil {
		log.Error("Error listing plans", zap.Error(err))
		return nil, status.Error(codes.Internal, "Error listing plans")
	}

	namespaceId := driver.NewDocumentID(schema.NAMESPACES_COL, schema.ROOT_NAMESPACE_KEY)
	ok := graph.HasAccess(ctx, s.db, requestor, namespaceId, access.Level_ROOT)

	result := make([]*pb.Plan, 0)
	for _, plan := range plans {
		if plan.Public && (plan.GetStatus() != statuspb.NoCloudStatus_DEL || req.GetShowDeleted()) {
			result = append(result, plan.Plan)
			continue
		}
		if req.Anonymously {
			continue
		}
		if !ok {
			continue
		}
		if !(plan.GetStatus() == statuspb.NoCloudStatus_DEL && req.GetShowDeleted()) {
			continue
		}

		result = append(result, plan.Plan)
	}

	if !req.Anonymously {
		acc, err := s.accounts.Get(ctx, requestor)
		if err != nil {
			log.Error("Error getting account", zap.Error(err))
			return nil, status.Error(codes.Internal, "Error getting account")
		}

		cur := acc.Account.GetCurrency()

		dbCur := struct {
			Id    string `json:"id"`
			Title string `json:"title"`
		}{}
		queryContext := driver.WithQueryCount(ctx)
		res, err := s.db.Query(queryContext, getDefaultCurrencyQuery, map[string]interface{}{})
		if err != nil {
			return nil, err
		}
		if res.Count() != 0 {
			_, err = res.ReadDocument(ctx, &dbCur)
			if err != nil {
				log.Error("Failed to get default cur", zap.Error(err))
				return nil, status.Error(codes.Internal, "Failed to get default cur")
			}
		}

<<<<<<< HEAD
		id, err := strconv.ParseInt(dbCur.Id, 10, 32)
		if err != nil {
			log.Error("Failed to parse int", zap.Error(err))
		}
		defaultCur := &pb.Currency{
			Id:    int32(id),
			Title: dbCur.Title,
		}

		var rate float64
=======
		var (
			rate       float64
			commission float64 = 0
		)
>>>>>>> f900ff87

		if cur.GetId() == defaultCur.GetId() {
			rate = 1
		} else {
			rate, commission, err = s.currencies.GetExchangeRateDirect(ctx, defaultCur, cur)
			if err != nil {
				log.Error("Error getting rate", zap.Error(err))
				return nil, status.Error(codes.Internal, "Error getting rate")
			}
		}

		// Apply commission to rate
		rate = rate + ((commission / 100) * rate)

		for planIndex := range result {
			plan := result[planIndex]

			products := plan.GetProducts()
			for key := range products {
				products[key].Price *= rate
			}
			plan.Products = products

			resources := plan.GetResources()
			for index := range resources {
				resources[index].Price *= rate
			}
			plan.Resources = resources

			result[planIndex] = plan
		}
	}

	resp := connect.NewResponse(&pb.ListResponse{Pool: result})

	return resp, nil
}

func (s *BillingServiceServer) ListPlansInstances(ctx context.Context, r *connect.Request[pb.ListPlansInstancesRequest]) (*connect.Response[pb.ListPlansInstancesResponse], error) {
	log := s.log.Named("ListPlans")

	req := r.Msg

	var requestor string
	if !req.Anonymously {
		requestor = ctx.Value(nocloud.NoCloudAccount).(string)
	}
	log.Debug("Requestor", zap.String("id", requestor))

	plans, err := s.plans.List(ctx, "")
	if err != nil {
		log.Error("Error listing plans", zap.Error(err))
		return nil, status.Error(codes.Internal, "Error listing plans")
	}

	cursor, err := s.db.Query(ctx, getInstancesBillingPlans, map[string]interface{}{
		"status": statuspb.NoCloudStatus_DEL,
	})
	if err != nil {
		return nil, err
	}

	var planInstancesCount = make(map[string]int)

	for cursor.HasMore() {
		planUuid := ""
		_, err := cursor.ReadDocument(ctx, &planUuid)
		if err != nil {
			return nil, err
		}
		if _, ok := planInstancesCount[planUuid]; !ok {
			planInstancesCount[planUuid] = 1
		} else {
			planInstancesCount[planUuid] += 1
		}
	}

	namespaceId := driver.NewDocumentID(schema.NAMESPACES_COL, schema.ROOT_NAMESPACE_KEY)
	ok := graph.HasAccess(ctx, s.db, requestor, namespaceId, access.Level_ROOT)

	result := make(map[string]*structpb.Value)

	for _, plan := range plans {
		if plan.Public {
			result[plan.GetUuid()] = structpb.NewNumberValue(float64(planInstancesCount[plan.GetUuid()]))
			continue
		}
		if req.Anonymously {
			continue
		}
		if !ok {
			continue
		}

		result[plan.GetUuid()] = structpb.NewNumberValue(float64(planInstancesCount[plan.GetUuid()]))
	}

	resp := connect.NewResponse(&pb.ListPlansInstancesResponse{Plans: result})

	return resp, nil
}

const getInstancesBillingPlans = `
FOR inst in Instances
	FILTER inst.status != @status
	RETURN inst.billing_plan.uuid
`

/*
const getPlanInstances = `
LET igs = (
    FOR node IN 2 INBOUND @plan GRAPH @permissions
    FILTER IS_SAME_COLLECTION(node, @@instances_groups)
    RETURN node._id
)

LET instances = (
	FOR ig in igs
    	FOR node, edge IN 1 OUTBOUND ig GRAPH @permissions
    	FILTER IS_SAME_COLLECTION(node, @@instances)
    	FILTER edge.role == "owner"
    	RETURN node
)

LET plan = DOCUMENT(@plan)

FOR inst in instances
	FILTER inst.billing_plan.uuid == plan._key
	FILTER inst.status != @status
	RETURN inst
`
*/<|MERGE_RESOLUTION|>--- conflicted
+++ resolved
@@ -16,8 +16,10 @@
 package billing
 
 import (
+	"context"
+	"strconv"
+
 	"connectrpc.com/connect"
-	"context"
 	"github.com/arangodb/go-driver"
 	amqp "github.com/rabbitmq/amqp091-go"
 	"github.com/slntopp/nocloud-proto/access"
@@ -33,7 +35,6 @@
 	"google.golang.org/grpc/codes"
 	"google.golang.org/grpc/status"
 	"google.golang.org/protobuf/types/known/structpb"
-	"strconv"
 )
 
 type Routine struct {
@@ -81,9 +82,9 @@
 		currencies:   graph.NewCurrencyController(log.Named("CurrenciesController"), db),
 		accounts:     graph.NewAccountsController(log.Named("AccountsController"), db),
 		invoices:     graph.NewInvoicesController(log.Named("InvoicesController"), db),
-		services:     graph.NewServicesController(log.Named("ServicesController"), db),
+		services:     graph.NewServicesController(log.Named("ServicesController"), db, conn),
 		descriptions: graph.NewDescriptionsController(log, db),
-		instances:    graph.NewInstancesController(log, db),
+		instances:    graph.NewInstancesController(log, db, conn),
 		sp:           graph.NewServicesProvidersController(log, db),
 		db:           db,
 		gen: &healthpb.RoutineStatus{
@@ -406,7 +407,6 @@
 			}
 		}
 
-<<<<<<< HEAD
 		id, err := strconv.ParseInt(dbCur.Id, 10, 32)
 		if err != nil {
 			log.Error("Failed to parse int", zap.Error(err))
@@ -416,18 +416,15 @@
 			Title: dbCur.Title,
 		}
 
-		var rate float64
-=======
 		var (
 			rate       float64
 			commission float64 = 0
 		)
->>>>>>> f900ff87
 
 		if cur.GetId() == defaultCur.GetId() {
 			rate = 1
 		} else {
-			rate, commission, err = s.currencies.GetExchangeRateDirect(ctx, defaultCur, cur)
+			rate, commission, err = s.currencies.GetExchangeRateDirect(ctx, *defaultCur, *cur)
 			if err != nil {
 				log.Error("Error getting rate", zap.Error(err))
 				return nil, status.Error(codes.Internal, "Error getting rate")
