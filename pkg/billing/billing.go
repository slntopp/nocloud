/*
Copyright © 2021-2023 Nikita Ivanovski info@slnt-opp.xyz

Licensed under the Apache License, Version 2.0 (the "License");
you may not use this file except in compliance with the License.
You may obtain a copy of the License at

	http://www.apache.org/licenses/LICENSE-2.0

Unless required by applicable law or agreed to in writing, software
distributed under the License is distributed on an "AS IS" BASIS,
WITHOUT WARRANTIES OR CONDITIONS OF ANY KIND, either express or implied.
See the License for the specific language governing permissions and
limitations under the License.
*/
package billing

import (
	"context"
<<<<<<< HEAD
	"strconv"

	"connectrpc.com/connect"
=======
	"encoding/json"
	"time"

>>>>>>> b0c7a05d
	"github.com/arangodb/go-driver"
	amqp "github.com/rabbitmq/amqp091-go"
	"github.com/slntopp/nocloud-proto/access"
	pb "github.com/slntopp/nocloud-proto/billing"
<<<<<<< HEAD
	dpb "github.com/slntopp/nocloud-proto/billing/descriptions"
	driverpb "github.com/slntopp/nocloud-proto/drivers/instance/vanilla"
=======
	elpb "github.com/slntopp/nocloud-proto/events_logging"
>>>>>>> b0c7a05d
	healthpb "github.com/slntopp/nocloud-proto/health"
	statuspb "github.com/slntopp/nocloud-proto/statuses"
	"github.com/slntopp/nocloud/pkg/graph"
	"github.com/slntopp/nocloud/pkg/nocloud"
	"github.com/slntopp/nocloud/pkg/nocloud/schema"
	"github.com/wI2L/jsondiff"
	"go.uber.org/zap"
	"google.golang.org/grpc/codes"
	"google.golang.org/grpc/status"
	"google.golang.org/protobuf/types/known/structpb"
)

type Routine struct {
	Name     string
	LastExec string
	Running  bool
}

type BillingServiceServer struct {
	log *zap.Logger

	rbmq           *amqp.Connection
	ConsumerStatus *healthpb.RoutineStatus

	nss          graph.NamespacesController
	plans        graph.BillingPlansController
	transactions graph.TransactionsController
	invoices     graph.InvoicesController
	records      graph.RecordsController
	currencies   graph.CurrencyController
	accounts     graph.AccountsController
	descriptions *graph.DescriptionsController
	instances    *graph.InstancesController
	services     graph.ServicesController
	sp           graph.ServicesProvidersController

	db driver.Database

	gen  *healthpb.RoutineStatus
	proc *healthpb.RoutineStatus
	sus  *healthpb.RoutineStatus

	drivers map[string]driverpb.DriverServiceClient
}

func NewBillingServiceServer(logger *zap.Logger, db driver.Database, conn *amqp.Connection) *BillingServiceServer {
	log := logger.Named("BillingService")
	s := &BillingServiceServer{
		rbmq:         conn,
		log:          log,
		nss:          graph.NewNamespacesController(log, db),
		plans:        graph.NewBillingPlansController(log.Named("PlansController"), db),
		transactions: graph.NewTransactionsController(log.Named("TransactionsController"), db),
		records:      graph.NewRecordsController(log.Named("RecordsController"), db),
		currencies:   graph.NewCurrencyController(log.Named("CurrenciesController"), db),
		accounts:     graph.NewAccountsController(log.Named("AccountsController"), db),
		invoices:     graph.NewInvoicesController(log.Named("InvoicesController"), db),
		services:     graph.NewServicesController(log.Named("ServicesController"), db, conn),
		descriptions: graph.NewDescriptionsController(log, db),
		instances:    graph.NewInstancesController(log, db, conn),
		sp:           graph.NewServicesProvidersController(log, db),
		db:           db,
		gen: &healthpb.RoutineStatus{
			Routine: "Generate Transactions",
			Status: &healthpb.ServingStatus{
				Service: "Billing Machine",
				Status:  healthpb.Status_STOPPED,
			},
		}, proc: &healthpb.RoutineStatus{
			Routine: "Process Transactions",
			Status: &healthpb.ServingStatus{
				Service: "Billing Machine",
				Status:  healthpb.Status_STOPPED,
			},
		},
		sus: &healthpb.RoutineStatus{
			Routine: "Suspend Monitoring",
			Status: &healthpb.ServingStatus{
				Service: "Billing Machine",
				Status:  healthpb.Status_STOPPED,
			},
		},

		ConsumerStatus: &healthpb.RoutineStatus{
			Routine: "Billing Consumer",
			Status: &healthpb.ServingStatus{
				Service: "Billing Machine",
				Status:  healthpb.Status_STOPPED,
			},
		},
	}

	s.migrate()

	return s
}

func (s *BillingServiceServer) RegisterDriver(type_key string, client driverpb.DriverServiceClient) {
	s.drivers[type_key] = client
}

func (s *BillingServiceServer) migrate() {
	ctx := context.Background()
	log := s.log.Named("migrate")
	plans, err := s.plans.List(ctx, "")
	if err != nil {
		log.Error("failed to list plans", zap.Error(err))
		return
	}

	for _, plan := range plans {
		shouldUpdate := false

		for _, res := range plan.GetResources() {
			if res.GetMeta() == nil {
				continue
			}

			desc, ok := res.GetMeta()["description"]

			if res.GetDescriptionId() == "" && ok {
				create, err := s.descriptions.Create(ctx, &dpb.Description{
					Text: desc.GetStringValue(),
				})
				if err != nil {
					log.Error("failed to create description", zap.Error(err))
					return
				}
				res.DescriptionId = create.GetUuid()
				shouldUpdate = true
			}
		}

		for _, prod := range plan.GetProducts() {
			if prod.GetMeta() == nil {
				continue
			}

			desc, ok := prod.GetMeta()["description"]

			if prod.GetDescriptionId() == "" && ok {
				create, err := s.descriptions.Create(ctx, &dpb.Description{
					Text: desc.GetStringValue(),
				})
				if err != nil {
					log.Error("failed to create description", zap.Error(err))
					return
				}
				prod.DescriptionId = create.GetUuid()
				shouldUpdate = true
			}
		}

		if shouldUpdate {
			_, err := s.plans.Update(ctx, plan.Plan)
			if err != nil {
				log.Error("Failed to update plan")
				return
			}
		}
	}
	log.Info("Finished migration")
}

func (s *BillingServiceServer) CreatePlan(ctx context.Context, req *connect.Request[pb.Plan]) (*connect.Response[pb.Plan], error) {
	log := s.log.Named("CreatePlan")
	requestor := ctx.Value(nocloud.NoCloudAccount).(string)
	plan := req.Msg
	log.Debug("request", zap.Any("plan", plan), zap.String("requestor", requestor))

	ns, err := s.nss.Get(ctx, schema.ROOT_NAMESPACE_KEY)
	if err != nil {
		return nil, err
	}
	ok := graph.HasAccess(ctx, s.db, requestor, ns.ID, access.Level_ADMIN)
	if !ok {
		return nil, status.Error(codes.PermissionDenied, "Not enough Access rights to manage BillingPlans")
	}

	res, err := s.plans.Create(ctx, plan)
	var event = &elpb.Event{
		Entity:    schema.BILLING_PLANS_COL,
		Uuid:      res.GetUuid(),
		Scope:     "database",
		Action:    "create",
		Rc:        0,
		Requestor: ctx.Value(nocloud.NoCloudAccount).(string),
		Ts:        time.Now().Unix(),
		Snapshot: &elpb.Snapshot{
			Diff: "",
		},
	}

	if err != nil {
		event.Rc = 1
		nocloud.Log(log, event)
		log.Error("Error creating plan", zap.Error(err))
		return nil, status.Error(codes.Internal, "Error creating plan")
	}

<<<<<<< HEAD
	resp := connect.NewResponse(res.Plan)

	return resp, nil
=======
	nocloud.Log(log, event)

	return res.Plan, nil
>>>>>>> b0c7a05d
}

func (s *BillingServiceServer) UpdatePlan(ctx context.Context, req *connect.Request[pb.Plan]) (*connect.Response[pb.Plan], error) {
	log := s.log.Named("UpdatePlan")
	requestor := ctx.Value(nocloud.NoCloudAccount).(string)
	plan := req.Msg
	log.Debug("request", zap.Any("plan", plan), zap.String("requestor", requestor))

	ns, err := s.nss.Get(ctx, schema.ROOT_NAMESPACE_KEY)
	if err != nil {
		return nil, err
	}
	ok := graph.HasAccess(ctx, s.db, requestor, ns.ID, access.Level_ADMIN)
	if !ok {
		return nil, status.Error(codes.PermissionDenied, "Not enough Access rights to manage BillingPlans")
	}

	pbStatus, err := s.plans.CheckStatus(ctx, plan)
	if err != nil {
		return nil, err
	}

	if pbStatus == statuspb.NoCloudStatus_DEL {
		return nil, status.Error(codes.Canceled, "Billing plan deleted")
	}

	res, err := s.plans.Update(ctx, plan)
	oldPlanMarshal, _ := json.Marshal(plan)
	newPlanMarshal, _ := json.Marshal(res)

	var event = &elpb.Event{
		Entity:    schema.BILLING_PLANS_COL,
		Uuid:      res.Uuid,
		Scope:     "database",
		Action:    "update",
		Rc:        0,
		Requestor: ctx.Value(nocloud.NoCloudAccount).(string),
		Ts:        time.Now().Unix(),
		Snapshot: &elpb.Snapshot{
			Diff: "",
		},
	}

	if err != nil {
		event.Rc = 0
		nocloud.Log(log, event)
		log.Error("Error updating plan", zap.Error(err))
		return nil, status.Error(codes.Internal, "Error updating plan")
	}

<<<<<<< HEAD
	resp := connect.NewResponse(res.Plan)

	return resp, nil
=======
	diff, err := jsondiff.CompareJSON(oldPlanMarshal, newPlanMarshal)
	if err != nil {
		event.Rc = 0
		nocloud.Log(log, event)
	} else {
		event.Snapshot.Diff = diff.String()
		nocloud.Log(log, event)
	}

	return res.Plan, nil
>>>>>>> b0c7a05d
}

func (s *BillingServiceServer) DeletePlan(ctx context.Context, req *connect.Request[pb.Plan]) (*connect.Response[pb.Plan], error) {
	log := s.log.Named("DeletePlan")
	requestor := ctx.Value(nocloud.NoCloudAccount).(string)
	plan := req.Msg
	log.Debug("request", zap.Any("plan", plan), zap.String("requestor", requestor))

	ns, err := s.nss.Get(ctx, schema.ROOT_NAMESPACE_KEY)
	if err != nil {
		return nil, err
	}
	ok := graph.HasAccess(ctx, s.db, requestor, ns.ID, access.Level_ADMIN)
	if !ok {
		return nil, status.Error(codes.PermissionDenied, "Not enough Access rights to manage BillingPlans")
	}

	/*planId := driver.NewDocumentID(schema.BILLING_PLANS_COL, plan.GetUuid())

	cursor, err := s.db.Query(ctx, getPlanInstances, map[string]interface{}{
		"permissions":       schema.PERMISSIONS_GRAPH.Name,
		"plan":              planId,
		"@instances_groups": schema.INSTANCES_GROUPS_COL,
		"@instances":        schema.INSTANCES_COL,
		"status":            statuspb.NoCloudStatus_DEL,
	})
	if err != nil {
		log.Error("Error getting instances", zap.Error(err))
		return nil, status.Error(codes.Internal, "Error getting instances")
	}

	if cursor.HasMore() {
		return nil, status.Error(codes.DataLoss, "Сan't delete plan due to related instances")
	}*/

	var event = &elpb.Event{
		Entity:    schema.BILLING_PLANS_COL,
		Uuid:      plan.Uuid,
		Scope:     "database",
		Action:    "delete",
		Rc:        0,
		Requestor: ctx.Value(nocloud.NoCloudAccount).(string),
		Ts:        time.Now().Unix(),
		Snapshot: &elpb.Snapshot{
			Diff: "",
		},
	}

	err = s.plans.Delete(ctx, plan)
	if err != nil {
		event.Rc = 1
		nocloud.Log(log, event)
		log.Error("Error deleting plan", zap.Error(err))
		return nil, status.Error(codes.Internal, "Error deleting plan")
	}

<<<<<<< HEAD
	resp := connect.NewResponse(plan)

	return resp, nil
=======
	nocloud.Log(log, event)

	return plan, nil
>>>>>>> b0c7a05d
}

func (s *BillingServiceServer) GetPlan(ctx context.Context, req *connect.Request[pb.Plan]) (*connect.Response[pb.Plan], error) {
	log := s.log.Named("GetPlan")
	requestor := ctx.Value(nocloud.NoCloudAccount).(string)
	plan := req.Msg
	log.Debug("request", zap.Any("plan", plan), zap.String("requestor", requestor))

	p, err := s.plans.Get(ctx, plan)
	if err != nil {
		log.Error("Error getting plan", zap.Error(err))
		return nil, status.Error(codes.Internal, "Error getting plan")
	}

	resp := connect.NewResponse(p.Plan)

	if p.Public && p.GetStatus() != statuspb.NoCloudStatus_DEL {
		return resp, nil
	}

	namespaceId := driver.NewDocumentID(schema.NAMESPACES_COL, schema.ROOT_NAMESPACE_KEY)
	ok := graph.HasAccess(ctx, s.db, requestor, namespaceId, access.Level_ROOT)

	if ok {
		return resp, nil
	}

	ok = graph.HasAccess(ctx, s.db, requestor, p.ID, access.Level_READ)

	if !ok {
		return nil, status.Error(codes.PermissionDenied, "Not enough Access rights to manage BillingPlans")
	}

	if p.GetStatus() == statuspb.NoCloudStatus_DEL {
		return nil, status.Error(codes.NotFound, "Plan was deleted")
	}

	return resp, nil
}

var getDefaultCurrencyQuery = `
LET cur = LAST(
    FOR i IN Currencies2Currencies
    FILTER (i.to.id == 0 || i.from.id == 0) && i.rate == 1
        RETURN i
)

RETURN cur.to.id == 0 ? cur.from : cur.to
`

func (s *BillingServiceServer) ListPlans(ctx context.Context, r *connect.Request[pb.ListRequest]) (*connect.Response[pb.ListResponse], error) {
	log := s.log.Named("ListPlans")

	req := r.Msg

	var requestor string
	if !req.Anonymously {
		requestor = ctx.Value(nocloud.NoCloudAccount).(string)
	}
	log.Debug("Requestor", zap.String("id", requestor))

	plans, err := s.plans.List(ctx, req.SpUuid)
	if err != nil {
		log.Error("Error listing plans", zap.Error(err))
		return nil, status.Error(codes.Internal, "Error listing plans")
	}

	namespaceId := driver.NewDocumentID(schema.NAMESPACES_COL, schema.ROOT_NAMESPACE_KEY)
	ok := graph.HasAccess(ctx, s.db, requestor, namespaceId, access.Level_ROOT)

	result := make([]*pb.Plan, 0)
	for _, plan := range plans {
		if plan.Public && (plan.GetStatus() != statuspb.NoCloudStatus_DEL || req.GetShowDeleted()) {
			result = append(result, plan.Plan)
			continue
		}
		if req.Anonymously {
			continue
		}
		if !ok {
			continue
		}
		if !(plan.GetStatus() == statuspb.NoCloudStatus_DEL && req.GetShowDeleted()) {
			continue
		}

		result = append(result, plan.Plan)
	}

	if !req.Anonymously {
		acc, err := s.accounts.Get(ctx, requestor)
		if err != nil {
			log.Error("Error getting account", zap.Error(err))
			return nil, status.Error(codes.Internal, "Error getting account")
		}

		cur := acc.Account.GetCurrency()

		dbCur := struct {
			Id    string `json:"id"`
			Title string `json:"title"`
		}{}
		queryContext := driver.WithQueryCount(ctx)
		res, err := s.db.Query(queryContext, getDefaultCurrencyQuery, map[string]interface{}{})
		if err != nil {
			return nil, err
		}
		if res.Count() != 0 {
			_, err = res.ReadDocument(ctx, &dbCur)
			if err != nil {
				log.Error("Failed to get default cur", zap.Error(err))
				return nil, status.Error(codes.Internal, "Failed to get default cur")
			}
		}

		id, err := strconv.ParseInt(dbCur.Id, 10, 32)
		if err != nil {
			log.Error("Failed to parse int", zap.Error(err))
		}
		defaultCur := &pb.Currency{
			Id:    int32(id),
			Title: dbCur.Title,
		}

		var (
			rate       float64
			commission float64 = 0
		)

		if cur.GetId() == defaultCur.GetId() {
			rate = 1
		} else {
			rate, commission, err = s.currencies.GetExchangeRateDirect(ctx, *defaultCur, *cur)
			if err != nil {
				log.Error("Error getting rate", zap.Error(err))
				return nil, status.Error(codes.Internal, "Error getting rate")
			}
		}

		// Apply commission to rate
		rate = rate + ((commission / 100) * rate)

		for planIndex := range result {
			plan := result[planIndex]

			products := plan.GetProducts()
			for key := range products {
				products[key].Price *= rate
			}
			plan.Products = products

			resources := plan.GetResources()
			for index := range resources {
				resources[index].Price *= rate
			}
			plan.Resources = resources

			result[planIndex] = plan
		}
	}

	resp := connect.NewResponse(&pb.ListResponse{Pool: result})

	return resp, nil
}

func (s *BillingServiceServer) ListPlansInstances(ctx context.Context, r *connect.Request[pb.ListPlansInstancesRequest]) (*connect.Response[pb.ListPlansInstancesResponse], error) {
	log := s.log.Named("ListPlans")

	req := r.Msg

	var requestor string
	if !req.Anonymously {
		requestor = ctx.Value(nocloud.NoCloudAccount).(string)
	}
	log.Debug("Requestor", zap.String("id", requestor))

	plans, err := s.plans.List(ctx, "")
	if err != nil {
		log.Error("Error listing plans", zap.Error(err))
		return nil, status.Error(codes.Internal, "Error listing plans")
	}

	cursor, err := s.db.Query(ctx, getInstancesBillingPlans, map[string]interface{}{
		"status": statuspb.NoCloudStatus_DEL,
	})
	if err != nil {
		return nil, err
	}

	var planInstancesCount = make(map[string]int)

	for cursor.HasMore() {
		planUuid := ""
		_, err := cursor.ReadDocument(ctx, &planUuid)
		if err != nil {
			return nil, err
		}
		if _, ok := planInstancesCount[planUuid]; !ok {
			planInstancesCount[planUuid] = 1
		} else {
			planInstancesCount[planUuid] += 1
		}
	}

	namespaceId := driver.NewDocumentID(schema.NAMESPACES_COL, schema.ROOT_NAMESPACE_KEY)
	ok := graph.HasAccess(ctx, s.db, requestor, namespaceId, access.Level_ROOT)

	result := make(map[string]*structpb.Value)

	for _, plan := range plans {
		if plan.Public {
			result[plan.GetUuid()] = structpb.NewNumberValue(float64(planInstancesCount[plan.GetUuid()]))
			continue
		}
		if req.Anonymously {
			continue
		}
		if !ok {
			continue
		}

		result[plan.GetUuid()] = structpb.NewNumberValue(float64(planInstancesCount[plan.GetUuid()]))
	}

	resp := connect.NewResponse(&pb.ListPlansInstancesResponse{Plans: result})

	return resp, nil
}

const getInstancesBillingPlans = `
FOR inst in Instances
	FILTER inst.status != @status
	RETURN inst.billing_plan.uuid
`

/*
const getPlanInstances = `
LET igs = (
    FOR node IN 2 INBOUND @plan GRAPH @permissions
    FILTER IS_SAME_COLLECTION(node, @@instances_groups)
    RETURN node._id
)

LET instances = (
	FOR ig in igs
    	FOR node, edge IN 1 OUTBOUND ig GRAPH @permissions
    	FILTER IS_SAME_COLLECTION(node, @@instances)
    	FILTER edge.role == "owner"
    	RETURN node
)

LET plan = DOCUMENT(@plan)

FOR inst in instances
	FILTER inst.billing_plan.uuid == plan._key
	FILTER inst.status != @status
	RETURN inst
`
*/<|MERGE_RESOLUTION|>--- conflicted
+++ resolved
@@ -17,25 +17,20 @@
 
 import (
 	"context"
-<<<<<<< HEAD
 	"strconv"
 
-	"connectrpc.com/connect"
-=======
 	"encoding/json"
 	"time"
 
->>>>>>> b0c7a05d
+	"connectrpc.com/connect"
+
 	"github.com/arangodb/go-driver"
 	amqp "github.com/rabbitmq/amqp091-go"
 	"github.com/slntopp/nocloud-proto/access"
 	pb "github.com/slntopp/nocloud-proto/billing"
-<<<<<<< HEAD
 	dpb "github.com/slntopp/nocloud-proto/billing/descriptions"
 	driverpb "github.com/slntopp/nocloud-proto/drivers/instance/vanilla"
-=======
 	elpb "github.com/slntopp/nocloud-proto/events_logging"
->>>>>>> b0c7a05d
 	healthpb "github.com/slntopp/nocloud-proto/health"
 	statuspb "github.com/slntopp/nocloud-proto/statuses"
 	"github.com/slntopp/nocloud/pkg/graph"
@@ -236,15 +231,10 @@
 		return nil, status.Error(codes.Internal, "Error creating plan")
 	}
 
-<<<<<<< HEAD
 	resp := connect.NewResponse(res.Plan)
+	nocloud.Log(log, event)
 
 	return resp, nil
-=======
-	nocloud.Log(log, event)
-
-	return res.Plan, nil
->>>>>>> b0c7a05d
 }
 
 func (s *BillingServiceServer) UpdatePlan(ctx context.Context, req *connect.Request[pb.Plan]) (*connect.Response[pb.Plan], error) {
@@ -295,11 +285,6 @@
 		return nil, status.Error(codes.Internal, "Error updating plan")
 	}
 
-<<<<<<< HEAD
-	resp := connect.NewResponse(res.Plan)
-
-	return resp, nil
-=======
 	diff, err := jsondiff.CompareJSON(oldPlanMarshal, newPlanMarshal)
 	if err != nil {
 		event.Rc = 0
@@ -309,8 +294,9 @@
 		nocloud.Log(log, event)
 	}
 
-	return res.Plan, nil
->>>>>>> b0c7a05d
+	resp := connect.NewResponse(res.Plan)
+
+	return resp, nil
 }
 
 func (s *BillingServiceServer) DeletePlan(ctx context.Context, req *connect.Request[pb.Plan]) (*connect.Response[pb.Plan], error) {
@@ -367,15 +353,10 @@
 		return nil, status.Error(codes.Internal, "Error deleting plan")
 	}
 
-<<<<<<< HEAD
 	resp := connect.NewResponse(plan)
+	nocloud.Log(log, event)
 
 	return resp, nil
-=======
-	nocloud.Log(log, event)
-
-	return plan, nil
->>>>>>> b0c7a05d
 }
 
 func (s *BillingServiceServer) GetPlan(ctx context.Context, req *connect.Request[pb.Plan]) (*connect.Response[pb.Plan], error) {
