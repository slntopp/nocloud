/*
Copyright © 2021-2023 Nikita Ivanovski info@slnt-opp.xyz

Licensed under the Apache License, Version 2.0 (the "License");
you may not use this file except in compliance with the License.
You may obtain a copy of the License at

	http://www.apache.org/licenses/LICENSE-2.0

Unless required by applicable law or agreed to in writing, software
distributed under the License is distributed on an "AS IS" BASIS,
WITHOUT WARRANTIES OR CONDITIONS OF ANY KIND, either express or implied.
See the License for the specific language governing permissions and
limitations under the License.
*/
package graph

import (
	"context"
	"errors"
	"fmt"
	"google.golang.org/protobuf/types/known/structpb"
	"strings"

	"github.com/arangodb/go-driver"
	"github.com/slntopp/nocloud-proto/access"
	"github.com/slntopp/nocloud/pkg/nocloud"
	"github.com/slntopp/nocloud/pkg/nocloud/schema"
	"go.uber.org/zap"
)

type Node struct {
	Collection string `json:"collection"`
	Key        string `json:"key"`
}

type Accessible interface {
	GetAccess() *access.Access
}

func DeleteByDocID(ctx context.Context, db driver.Database, id driver.DocumentID) error {
	col, err := db.Collection(ctx, id.Collection())
	if err != nil {
		return fmt.Errorf("error while extracting collection: %v, DocID: %s", err, id)
	}

	_, err = col.RemoveDocument(ctx, id.Key())
	if err != nil {
		return fmt.Errorf("error while deleting by DocID: %v, DocID: %s", err, id)
	}

	return nil
}

var getEdge = `
LET inboundNode = DOCUMENT(@inboundNode)

LET inboundNode_edge = (
	FOR s, edge IN 1 INBOUND inboundNode
	GRAPH @permissions
	FILTER IS_SAME_COLLECTION(@collection, s)
	RETURN edge
)[0]

return inboundNode_edge._key
`

const listOwnedQuery = `
FOR node, edge IN 0..100
OUTBOUND @from
GRAPH Permissions
FILTER !edge || edge.role == "owner"
    RETURN MERGE({ node: node._id }, edge ? { edge: edge._id, parent: edge._from } : { edge: null, parent: null })
`

func ListOwnedDeep(ctx context.Context, db driver.Database, id driver.DocumentID) (res *access.Nodes, err error) {
	c, err := db.Query(ctx, listOwnedQuery, map[string]interface{}{
		"from": id,
	})
	if err != nil {
		return res, err
	}
	defer c.Close()

	var nodes []*access.Node
	for {
		var node access.Node
		_, err := c.ReadDocument(ctx, &node)
		if err != nil {
			if driver.IsNoMoreDocuments(err) {
				break
			}
			return res, err
		}
		nodes = append(nodes, &node)
	}

	return &access.Nodes{Nodes: nodes}, nil
}

func DeleteRecursive(ctx context.Context, db driver.Database, id driver.DocumentID) error {
	nodes, err := ListOwnedDeep(ctx, db, id)
	if err != nil {
		return err
	}

	cols := make(map[string]driver.Collection)
	for i := len(nodes.Nodes) - 1; i >= 0; i-- {
		node := nodes.Nodes[i]

		if node.Node != "" {
			err := handleDeleteNodeInRecursion(ctx, db, node.Node, cols)
			if err != nil {
				if err.Error() == "ERR_ROOT_OBJECT_CANNOT_BE_DELETED" {
					continue
				}
				return err
			}
		}

		if node.Edge != "" {
			err := handleDeleteNodeInRecursion(ctx, db, node.Edge, cols)
			if err != nil {
				return err
			}
		}
	}

	return nil
}

func handleDeleteNodeInRecursion(ctx context.Context, db driver.Database, node string, cols map[string]driver.Collection) (err error) {
	id := strings.SplitN(node, "/", 2)
	col, ok := cols[id[0]]
	if !ok {
		col, err = db.Collection(ctx, id[0])
		if err != nil {
			return err
		}
		cols[id[0]] = col
	}

	if id[0] == schema.ACCOUNTS_COL {
		if id[1] == schema.ROOT_ACCOUNT_KEY {
			return errors.New("ERR_ROOT_OBJECT_CANNOT_BE_DELETED")
		}
		nodes, err := ListCredentialsAndEdges(ctx, col.Database(), driver.DocumentID(node))
		if err != nil {
			return err
		}
		for _, node := range nodes {
			err = handleDeleteNodeInRecursion(ctx, col.Database(), node, cols)
			if err != nil {
				return err
			}
		}
	}
	if id[0] == schema.NAMESPACES_COL && id[1] == schema.ROOT_NAMESPACE_KEY {
		return errors.New("ERR_ROOT_OBJECT_CANNOT_BE_DELETED")
	}

	_, err = col.RemoveDocument(ctx, id[1])
	if e, ok := driver.AsArangoError(err); ok && e.Code == 404 {
		return nil
	}
	return err
}

func ListCredentialsAndEdges(ctx context.Context, db driver.Database, account driver.DocumentID) (nodes []string, err error) {
	c, err := db.Query(ctx, listCredentialsAndEdgesQuery, map[string]interface{}{
		"account":     account,
		"credentials": schema.CREDENTIALS_COL,
	})
	if err != nil {
		return nil, err
	}
	defer c.Close()

	_, err = c.ReadDocument(ctx, &nodes)
	return nodes, err
}

const listCredentialsAndEdgesQuery = `
RETURN FLATTEN(
FOR node, edge IN 1 OUTBOUND @account
GRAPH @credentials
    RETURN [ node._id, edge._id ]
)
`

const getWithAccessLevel = `
FOR path IN OUTBOUND K_SHORTEST_PATHS @account TO @node
GRAPH @permissions SORT path.edges[0].level
    RETURN MERGE(path.vertices[-1], {
        uuid: path.vertices[-1]._key,
	    access: {level: path.edges[0].level ? : 0, role: path.edges[0].role ? : "none", namespace: path.vertices[-2]._key }
	})
`

const getInstanceWithAccessLevel = `
FOR path IN OUTBOUND K_SHORTEST_PATHS @account TO @node
GRAPH @permissions SORT path.edges[0].level
	LET bp = DOCUMENT(CONCAT(@bps, "/", path.vertices[-1].billing_plan.uuid))
    RETURN MERGE(path.vertices[-1], {
        uuid: path.vertices[-1]._key,
        billing_plan: {
			uuid: bp._key,
			title: bp.title,
			type: bp.type,
			kind: bp.kind,
			resources: bp.resources,
			products: {
			    [path.vertices[-1].product]: bp.products[path.vertices[-1].product],
            },
			meta: bp.meta,
			fee: bp.fee,
			software: bp.software
        },
	    access: {level: path.edges[0].level ? : 0, role: path.edges[0].role ? : "none", namespace: path.vertices[-2]._key }
	})
`

func GetWithAccess[T Accessible](ctx context.Context, db driver.Database, id driver.DocumentID) (T, error) {
	var o T
	requestor := ctx.Value(nocloud.NoCloudAccount).(string)
	requestor_id := driver.NewDocumentID(schema.ACCOUNTS_COL, requestor)

	vars := map[string]interface{}{
		"account":     requestor_id,
		"node":        id,
		"permissions": schema.PERMISSIONS_GRAPH.Name,
	}
	c, err := db.Query(ctx, getWithAccessLevel, vars)
	if err != nil {
		return o, err
	}
	defer c.Close()

	meta, err := c.ReadDocument(ctx, &o)
	if err != nil {
		return o, err
	}

	if requestor_id.String() == meta.ID.String() {
		o.GetAccess().Level = access.Level_ROOT
	}

	return o, nil
}

func GetInstanceWithAccess(ctx context.Context, db driver.Database, id driver.DocumentID) (Instance, error) {
	var o Instance
	requestor := ctx.Value(nocloud.NoCloudAccount).(string)
	requestor_id := driver.NewDocumentID(schema.ACCOUNTS_COL, requestor)

	vars := map[string]interface{}{
		"account":     requestor_id,
		"node":        id,
		"permissions": schema.PERMISSIONS_GRAPH.Name,
		"bps":         schema.BILLING_PLANS_COL,
	}
	c, err := db.Query(ctx, getInstanceWithAccessLevel, vars)
	if err != nil {
		return o, err
	}
	defer c.Close()

	meta, err := c.ReadDocument(ctx, &o)
	if err != nil {
		return o, err
	}

	if requestor_id.String() == meta.ID.String() {
		o.GetAccess().Level = access.Level_ROOT
	}

	return o, nil
}

const deleteEdgeQuery = `
FOR edge IN @@collection
    FILTER edge._from == @fromDocID && edge._to == @toDocID
    REMOVE edge._key IN @@collection
`

func DeleteEdge(ctx context.Context, db driver.Database, fromCollection, toCollection, fromKey, toKey string) error {
	fromDocID := driver.NewDocumentID(fromCollection, fromKey)
	toDocID := driver.NewDocumentID(toCollection, toKey)
	collection := fromCollection + "2" + toCollection

	c, err := db.Query(ctx, deleteEdgeQuery, map[string]interface{}{
		"@collection": collection,
		"fromDocID":   fromDocID,
		"toDocID":     toDocID,
	})
	if err != nil {
		return err
	}
	defer c.Close()

	return nil
}

const edgeExistQuery = `
FOR edge IN @@collection
    FILTER edge._from == @fromDocID && edge._to == @toDocID
    LIMIT 1
    RETURN edge._key
`

func EdgeExist(ctx context.Context, db driver.Database, fromCollection, toCollection, fromKey, toKey string) (bool, error) {
	fromDocID := driver.NewDocumentID(fromCollection, fromKey)
	toDocID := driver.NewDocumentID(toCollection, toKey)
	collection := fromCollection + "2" + toCollection

	c, err := db.Query(ctx, edgeExistQuery, map[string]interface{}{
		"@collection": collection,
		"fromDocID":   fromDocID,
		"toDocID":     toDocID,
	})
	if err != nil {
		return false, err
	}
	defer c.Close()

	var key string
	_, err = c.ReadDocument(ctx, &key)
	if driver.IsNoMoreDocuments(err) {
		return false, nil
	} else if err != nil {
		return false, err
	}

	return true, nil
}

const listObjectsOfKind = `
FOR node, edge, path IN 0..@depth OUTBOUND @from
GRAPH @permissions_graph
OPTIONS {order: "bfs", uniqueVertices: "global"}
FILTER IS_SAME_COLLECTION(@@kind, node)
// FILTER edge.level > 0 // TODO: ensure all edges have level
    LET perm = path.edges[0]
	RETURN MERGE(node, { uuid: node._key, access: { level: perm.level, role: perm.role, namespace: path.vertices[-2]._key } })
`

func ListWithAccess[T Accessible](
	ctx context.Context,
	log *zap.Logger,
	db driver.Database,
	fromDocument driver.DocumentID,
	collectionName string,
	depth int32,
) ([]T, error) {
	var list []T

	bindVars := map[string]interface{}{
		"depth":             depth,
		"from":              fromDocument,
		"permissions_graph": schema.PERMISSIONS_GRAPH.Name,
		"@kind":             collectionName,
	}

	log.Debug("ListWithAccess", zap.Any("vars", bindVars))
	c, err := db.Query(ctx, listObjectsOfKind, bindVars)
	if err != nil {
		return list, err
	}

	for c.HasMore() {
		var o T
		_, err := c.ReadDocument(ctx, &o)
		if err != nil {
			log.Warn("Could not append entity to query results", zap.Any("object", &o))
		}
		list = append(list, o)
	}

	return list, nil
}

const listObjectsWithFiltersOfKind = `
LET list = (FOR node, edge, path IN 0..@depth OUTBOUND @from
GRAPH @permissions_graph
OPTIONS {order: "bfs", uniqueVertices: "global"}
FILTER IS_SAME_COLLECTION(@@kind, node)
// FILTER edge.level > 0 // TODO: ensure all edges have level
%s
    LET perm = path.edges[0]
	RETURN MERGE(node, { uuid: node._key, access: { level: perm.level, role: perm.role, namespace: path.vertices[-2]._key } })
)

RETURN { 
	result: (@limit > 0) ? SLICE(list, @offset, @limit) : list,
	count: LENGTH(list)
}
`

type ListQueryResult[T Accessible] struct {
	Result []T `json:"result"`
	Count  int `json:"count"`
}

func ListWithAccessAndFilters[T Accessible](
	ctx context.Context,
	log *zap.Logger,
	db driver.Database,
	fromDocument driver.DocumentID,
	collectionName string,
	depth int32,
	offset, limit uint64,
	field, sort string,
	filters map[string]*structpb.Value,
) (*ListQueryResult[T], error) {
	var result ListQueryResult[T]

	bindVars := map[string]interface{}{
		"depth":             depth,
		"from":              fromDocument,
		"permissions_graph": schema.PERMISSIONS_GRAPH.Name,
		"@kind":             collectionName,
		"offset":            offset,
		"limit":             limit,
	}

	var insert string

	if field != "" && sort != "" {
		insert += fmt.Sprintf("SORT node.%s %s\n", field, sort)
	}

	for key, val := range filters {
		if key == "search_param" && collectionName == schema.ACCOUNTS_COL {
			insert += fmt.Sprintf(` FILTER node.title LIKE "%s" || node.data.email LIKE "%s"`, "%"+val.GetStringValue()+"%", "%"+val.GetStringValue()+"%")
		} else if key == "namespace" && collectionName == schema.ACCOUNTS_COL {
			insert += fmt.Sprintf(` FILTER path.vertices[-2]._key == "%s"`, "%"+val.GetStringValue()+"%")
<<<<<<< HEAD
=======
		} else if strings.HasPrefix(key, "data") {
			split := strings.Split(key, ".")
			if len(split) != 2 {
				continue
			}
			if split[1] == "address" || split[1] == "country" || split[1] == "email" {
				insert += fmt.Sprintf(` node.data["%s"] LIKE "%s"`, split[1], "%"+val.GetStringValue()+"%")
			} else if split[1] == "date_create" {
				values := val.GetStructValue().AsMap()
				if val, ok := values["from"]; ok {
					from := val.(string)
					insert += fmt.Sprintf(` FILTER node.data["%s"] >= %s`, key, from)
				}

				if val, ok := values["to"]; ok {
					to := val.(string)
					insert += fmt.Sprintf(` FILTER node.data["%s"] <= %s`, key, to)
				}
			}
		} else if key == "balance" {
			values := val.GetStructValue().AsMap()
			if val, ok := values["from"]; ok {
				from := val.(float64)
				insert += fmt.Sprintf(` FILTER node["%s"] >= %f`, key, from)
			}

			if val, ok := values["to"]; ok {
				to := val.(float64)
				insert += fmt.Sprintf(` FILTER node["%s"] <= %f`, key, to)
			}
>>>>>>> 00baab1c
		} else {
			values := val.GetListValue().AsSlice()
			if len(values) == 0 {
				continue
			}
			insert += fmt.Sprintf(` FILTER node["%s"] in @%s`, key, key)
			bindVars[key] = values
		}
	}

	log.Debug("ListWithAccess", zap.Any("vars", bindVars))
	q := fmt.Sprintf(listObjectsWithFiltersOfKind, insert)
	log.Debug("Query", zap.String("q", q))
	c, err := db.Query(ctx, q, bindVars)
	if err != nil {
		return nil, err
	}

	_, err = c.ReadDocument(ctx, &result)
	if err != nil {
		log.Warn("Could not append entity to query results", zap.Error(err))
	}

	return &result, nil
}<|MERGE_RESOLUTION|>--- conflicted
+++ resolved
@@ -434,8 +434,6 @@
 			insert += fmt.Sprintf(` FILTER node.title LIKE "%s" || node.data.email LIKE "%s"`, "%"+val.GetStringValue()+"%", "%"+val.GetStringValue()+"%")
 		} else if key == "namespace" && collectionName == schema.ACCOUNTS_COL {
 			insert += fmt.Sprintf(` FILTER path.vertices[-2]._key == "%s"`, "%"+val.GetStringValue()+"%")
-<<<<<<< HEAD
-=======
 		} else if strings.HasPrefix(key, "data") {
 			split := strings.Split(key, ".")
 			if len(split) != 2 {
@@ -466,7 +464,6 @@
 				to := val.(float64)
 				insert += fmt.Sprintf(` FILTER node["%s"] <= %f`, key, to)
 			}
->>>>>>> 00baab1c
 		} else {
 			values := val.GetListValue().AsSlice()
 			if len(values) == 0 {
