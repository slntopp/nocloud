--- conflicted
+++ resolved
@@ -368,12 +368,9 @@
 	}
 	showDeleted := request.GetShowDeleted() == "true"
 
-<<<<<<< HEAD
-=======
 	limit, page := request.GetLimit(), request.GetPage()
 	offset := (page - 1) * limit
 
->>>>>>> e3cf6c50
 	var query, instQuery string
 	bindVars := map[string]interface{}{
 		"depth":             depth,
@@ -393,27 +390,6 @@
 		query += fmt.Sprintf(subQuery, field, sort)
 	}
 
-<<<<<<< HEAD
-	if request.Field != nil && request.Sort != nil {
-		subQuery := ` SORT t.%s %s`
-		field, sort := request.GetField(), request.GetSort()
-
-		query += fmt.Sprintf(subQuery, field, sort)
-	}
-
-	if request.Page != nil && request.Limit != nil {
-		if request.GetLimit() != 0 {
-			limit, page := request.GetLimit(), request.GetPage()
-			offset := (page - 1) * limit
-
-			query += ` LIMIT @offset, @count`
-			bindVars["offset"] = offset
-			bindVars["count"] = limit
-		}
-	}
-
-=======
->>>>>>> e3cf6c50
 	for key, val := range request.GetFilters() {
 		if key == "title" {
 			query += fmt.Sprintf(` FILTER LOWER(service.title) LIKE LOWER("%s")`, "%"+val.GetStringValue()+"%")
