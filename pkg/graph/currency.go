package graph

import (
	"context"
	"fmt"
	"github.com/slntopp/nocloud/pkg/graph/migrations"
	"strconv"

	"github.com/arangodb/go-driver"
	pb "github.com/slntopp/nocloud-proto/billing"
	"github.com/slntopp/nocloud/pkg/nocloud/schema"
	"go.uber.org/zap"
	"google.golang.org/grpc/codes"
	"google.golang.org/grpc/status"
)

type Currency struct {
	Id    string `json:"id"`
	Title string `json:"title"`
	driver.DocumentMeta
}

func CurrencyFromPb(currency *pb.Currency) Currency {
	key := fmt.Sprintf("%d", currency.GetId())
	return Currency{
		Id:    key,
		Title: currency.GetTitle(),
		DocumentMeta: driver.DocumentMeta{
			Key: key,
			ID:  driver.NewDocumentID(schema.CUR_COL, key),
		},
	}
}

type CurrencyController struct {
	log   *zap.Logger
	col   driver.Collection
	edges driver.Collection
	graph driver.Graph
	db    driver.Database
}

func NewCurrencyController(log *zap.Logger, db driver.Database) CurrencyController {
	ctx := context.TODO()
	graph := GraphGetEnsure(log, ctx, db, schema.BILLING_GRAPH.Name)
	col := GetEnsureCollection(log, ctx, db, schema.CUR_COL)
	edges := GraphGetEdgeEnsure(log, ctx, graph, schema.CUR2CUR, schema.CUR_COL, schema.CUR_COL)

	log.Info("Creating Currency controller")

	log.Info("Creating default currencies")
	// Ensure default currencies exists
	for _, currency := range migrations.LEGACY_CURRENCIES {
		key := fmt.Sprintf("%d", currency.GetId())
		exists, _ := col.DocumentExists(ctx, key)
		if !exists {
			col.CreateDocument(ctx, CurrencyFromPb(currency))
		}
	}
	log.Info("Default currencies ensured")

	ctrl := CurrencyController{
		log:   log,
		col:   col,
		graph: graph,
		edges: edges,
		db:    db,
	}

	log.Info("Migrating old currency template to dynamic")
	ctrl.migrateToDynamic()

	log.Info("Ensuring hash index on currency title")
	_, _, err := col.EnsureHashIndex(ctx, []string{"title"}, &driver.EnsureHashIndexOptions{Unique: true})
	if err != nil {
		panic(err)
	}

	log.Info("Currency controller was created")
	return ctrl
}

const migrateToDynamicVertex = `
	FOR el IN @@collection
		FILTER el.id == null || el.title == null || el.title == ""
		UPDATE el WITH { id: el._key, title: @names[el._key], name: null } IN @@collection
        OPTIONS { keepNull: false }
`
const migrateToDynamicEdges = `
	FOR edge IN @@collection
		LET from_doc = DOCUMENT(@@cur_collection, edge._from)
        LET to_doc = DOCUMENT(@@cur_collection, edge._to)
        FILTER from_doc != null && to_doc != null
		UPDATE edge WITH { from: from_doc, to: to_doc } IN @@collection
`

func (c *CurrencyController) migrateToDynamic() {
	c.log.Info("Migrating currency to dynamic")
	namesMap := map[string]string{}
	for _, val := range migrations.LEGACY_CURRENCIES {
		namesMap[fmt.Sprintf("%d", val.GetId())] = val.GetTitle()
	}
	_, err := c.col.Database().Query(context.TODO(), migrateToDynamicVertex, map[string]interface{}{
		"@collection": c.col.Name(),
		"names":       namesMap,
	})
	if err != nil {
		c.log.Fatal("Error migrating vertex currency", zap.Error(err), zap.String("collection", c.col.Name()))
	}
	_, err = c.col.Database().Query(context.TODO(), migrateToDynamicEdges, map[string]interface{}{
		"@collection":     schema.CUR2CUR,
		"@cur_collection": c.col.Name(),
	})
	if err != nil {
		c.log.Fatal("Error migrating edges currency", zap.Error(err), zap.String("collection", c.col.Name()))
	}
	c.log.Info("Migrated currency successfully", zap.String("collection", c.col.Name()))
}

func (c *CurrencyController) CreateCurrency(ctx context.Context, currency *pb.Currency) error {
	_, err := c.col.CreateDocument(ctx, CurrencyFromPb(currency))
	return err
}

const getCurrenciesQuery = `
FOR CURRENCY in @@currencies
	return CURRENCY
`

<<<<<<< HEAD
func (c *CurrencyController) GetExchangeRateDirect(ctx context.Context, from *pb.Currency, to *pb.Currency) (float64, error) {
=======
func (c *CurrencyController) GetExchangeRateDirect(ctx context.Context, from pb.Currency, to pb.Currency) (float64, float64, error) {
>>>>>>> f900ff87
	edge := map[string]interface{}{}
	_, err := c.edges.ReadDocument(ctx, fmt.Sprintf("%d-%d", from.GetId(), to.GetId()), &edge)
	if err != nil {
		return 0, 0, err
	}
	rate := edge["rate"].(float64)
	commission, ok := edge["commission"].(float64)
	if !ok {
		commission = 0
	}
	return rate, commission, err
}

const getExchangeRateQuery = `
 FOR vertex, edge IN OUTBOUND
 SHORTEST_PATH @from TO @to
 GRAPH @billing
 FILTER edge
    RETURN {rate: edge.rate, commission: TO_NUMBER(edge.commission)}`

<<<<<<< HEAD
func (c *CurrencyController) GetExchangeRate(ctx context.Context, from *pb.Currency, to *pb.Currency) (float64, error) {
	if from.GetId() == to.GetId() {
		return 1, nil
=======
func (c *CurrencyController) GetExchangeRate(ctx context.Context, from pb.Currency, to pb.Currency) (float64, float64, error) {
	if from == to {
		return 1, 0, nil
>>>>>>> f900ff87
	}

	cursor, err := c.db.Query(ctx, getExchangeRateQuery, map[string]interface{}{
		"from":    fmt.Sprintf("%s/%d", schema.CUR_COL, from.GetId()),
		"to":      fmt.Sprintf("%s/%d", schema.CUR_COL, to.GetId()),
		"billing": schema.BILLING_GRAPH.Name,
	})
	if err != nil {
		c.log.Error("1", zap.Error(err))
		return 0, 0, err
	}
	defer cursor.Close()

	type Rate struct {
		Rate       float64 `json:"rate"`
		Commission float64 `json:"commission"`
	}

	rates := []Rate{}
	for cursor.HasMore() {
		obj := &Rate{}
		_, err := cursor.ReadDocument(ctx, obj)
		if err != nil {
			c.log.Error("2", zap.Error(err))
			return 0, 0, err
		}

		rates = append(rates, *obj)
	}

	if len(rates) == 0 {
		return 0, 0, fmt.Errorf("no path or direct connection between %s and %s", from.String(), to.String())
	}

<<<<<<< HEAD
	if res.Len == 0 {
		return 0, fmt.Errorf("no path or direct connection between %s and %s", from.GetTitle(), to.GetTitle())
=======
	totalCommission := 0.0
	totalRate := 1.0
	for _, rate := range rates {
		totalRate *= rate.Rate + rate.Rate*(rate.Commission/100.0)
		totalCommission += rate.Commission
>>>>>>> f900ff87
	}

	return totalRate, totalCommission, nil
}

<<<<<<< HEAD
func (c *CurrencyController) CreateExchangeRate(ctx context.Context, from *pb.Currency, to *pb.Currency, rate float64) error {
	edge := map[string]interface{}{
		"_key":  fmt.Sprintf("%d-%d", from.GetId(), to.GetId()),
		"_from": fmt.Sprintf("%s/%d", schema.CUR_COL, from.GetId()),
		"_to":   fmt.Sprintf("%s/%d", schema.CUR_COL, to.GetId()),
		"from":  CurrencyFromPb(from),
		"to":    CurrencyFromPb(to),
		"rate":  rate,
=======
func (c *CurrencyController) CreateExchangeRate(ctx context.Context, from pb.Currency, to pb.Currency, rate, commission float64) error {
	edge := map[string]interface{}{
		"_key":       fmt.Sprintf("%d-%d", from, to),
		"_from":      fmt.Sprintf("%s/%d", schema.CUR_COL, from),
		"_to":        fmt.Sprintf("%s/%d", schema.CUR_COL, to),
		"from":       from,
		"to":         to,
		"rate":       rate,
		"commission": commission,
>>>>>>> f900ff87
	}
	_, err := c.edges.CreateDocument(ctx, &edge)

	return err
}

<<<<<<< HEAD
func (c *CurrencyController) UpdateExchangeRate(ctx context.Context, from *pb.Currency, to *pb.Currency, rate float64) error {
	key := fmt.Sprintf("%d-%d", from.GetId(), to.GetId())
=======
func (c *CurrencyController) UpdateExchangeRate(ctx context.Context, from pb.Currency, to pb.Currency, rate, commission float64) error {
	key := fmt.Sprintf("%d-%d", from, to)
>>>>>>> f900ff87

	edge := map[string]interface{}{
		"rate":       rate,
		"commission": commission,
	}
	_, err := c.edges.UpdateDocument(ctx, key, &edge)

	return err
}

func (c *CurrencyController) DeleteExchangeRate(ctx context.Context, from *pb.Currency, to *pb.Currency) error {
	key := fmt.Sprintf("%d-%d", from.GetId(), to.GetId())

	_, err := c.edges.RemoveDocument(ctx, key)

	return err
}

func (c *CurrencyController) Convert(ctx context.Context, from *pb.Currency, to *pb.Currency, amount float64) (float64, error) {

	if from.GetId() == to.GetId() {
		return amount, nil
	}

	rate, _, err := c.GetExchangeRate(ctx, from, to)
	if err != nil {
		return 0, status.Error(codes.NotFound, err.Error())
	}

	return amount * rate, nil
}

func (c *CurrencyController) GetCurrencies(ctx context.Context) ([]*pb.Currency, error) {
	currencies := []*pb.Currency{}

	cursor, err := c.db.Query(ctx, getCurrenciesQuery, map[string]interface{}{
		"@currencies": schema.CUR_COL,
	})
	if err != nil {
		return nil, err
	}
	defer cursor.Close()

	for cursor.HasMore() {
		doc := struct {
			driver.DocumentMeta
			Title string `json:"title"`
		}{}
		_, err := cursor.ReadDocument(ctx, &doc)
		if err != nil {
			return currencies, err
		}

		// specify bitsize to parse int32 exactly
		id, err := strconv.ParseInt(doc.Key, 10, 32)
		if err != nil {
			return currencies, err
		}

		currencies = append(currencies, &pb.Currency{
			Id:    int32(id),
			Title: doc.Title,
		})
	}

	return currencies, nil
}

const getRatesQuery = `
FOR RATE in @@rates
	return RATE
`

func (c *CurrencyController) GetExchangeRates(ctx context.Context) ([]*pb.GetExchangeRateResponse, error) {
	rates := []*pb.GetExchangeRateResponse{}

	cursor, err := c.db.Query(ctx, getRatesQuery, map[string]interface{}{
		"@rates": schema.CUR2CUR,
	})
	if err != nil {
		return nil, err
	}
	defer cursor.Close()

	for cursor.HasMore() {
		resp := struct {
			driver.DocumentMeta
			From Currency `json:"from"`
			To   Currency `json:"to"`
			Rate float64  `json:"rate"`
		}{}
		_, err := cursor.ReadDocument(ctx, &resp)
		if err != nil {
			return nil, err
		}

		idFrom, err := strconv.ParseInt(resp.From.Id, 10, 32)
		if err != nil {
			return nil, err
		}
		idTo, err := strconv.ParseInt(resp.To.Id, 10, 32)
		if err != nil {
			return nil, err
		}
		rates = append(rates, &pb.GetExchangeRateResponse{
			From: &pb.Currency{
				Id:    int32(idFrom),
				Title: resp.From.Title,
			},
			To: &pb.Currency{
				Id:    int32(idTo),
				Title: resp.To.Title,
			},
			Rate: resp.Rate,
		})
	}

	return rates, nil
}<|MERGE_RESOLUTION|>--- conflicted
+++ resolved
@@ -3,8 +3,9 @@
 import (
 	"context"
 	"fmt"
+	"strconv"
+
 	"github.com/slntopp/nocloud/pkg/graph/migrations"
-	"strconv"
 
 	"github.com/arangodb/go-driver"
 	pb "github.com/slntopp/nocloud-proto/billing"
@@ -127,11 +128,7 @@
 	return CURRENCY
 `
 
-<<<<<<< HEAD
-func (c *CurrencyController) GetExchangeRateDirect(ctx context.Context, from *pb.Currency, to *pb.Currency) (float64, error) {
-=======
 func (c *CurrencyController) GetExchangeRateDirect(ctx context.Context, from pb.Currency, to pb.Currency) (float64, float64, error) {
->>>>>>> f900ff87
 	edge := map[string]interface{}{}
 	_, err := c.edges.ReadDocument(ctx, fmt.Sprintf("%d-%d", from.GetId(), to.GetId()), &edge)
 	if err != nil {
@@ -152,15 +149,9 @@
  FILTER edge
     RETURN {rate: edge.rate, commission: TO_NUMBER(edge.commission)}`
 
-<<<<<<< HEAD
-func (c *CurrencyController) GetExchangeRate(ctx context.Context, from *pb.Currency, to *pb.Currency) (float64, error) {
-	if from.GetId() == to.GetId() {
-		return 1, nil
-=======
-func (c *CurrencyController) GetExchangeRate(ctx context.Context, from pb.Currency, to pb.Currency) (float64, float64, error) {
-	if from == to {
+func (c *CurrencyController) GetExchangeRate(ctx context.Context, from *pb.Currency, to *pb.Currency) (float64, float64, error) {
+	if from.Id == to.Id {
 		return 1, 0, nil
->>>>>>> f900ff87
 	}
 
 	cursor, err := c.db.Query(ctx, getExchangeRateQuery, map[string]interface{}{
@@ -195,31 +186,16 @@
 		return 0, 0, fmt.Errorf("no path or direct connection between %s and %s", from.String(), to.String())
 	}
 
-<<<<<<< HEAD
-	if res.Len == 0 {
-		return 0, fmt.Errorf("no path or direct connection between %s and %s", from.GetTitle(), to.GetTitle())
-=======
 	totalCommission := 0.0
 	totalRate := 1.0
 	for _, rate := range rates {
 		totalRate *= rate.Rate + rate.Rate*(rate.Commission/100.0)
 		totalCommission += rate.Commission
->>>>>>> f900ff87
 	}
 
 	return totalRate, totalCommission, nil
 }
 
-<<<<<<< HEAD
-func (c *CurrencyController) CreateExchangeRate(ctx context.Context, from *pb.Currency, to *pb.Currency, rate float64) error {
-	edge := map[string]interface{}{
-		"_key":  fmt.Sprintf("%d-%d", from.GetId(), to.GetId()),
-		"_from": fmt.Sprintf("%s/%d", schema.CUR_COL, from.GetId()),
-		"_to":   fmt.Sprintf("%s/%d", schema.CUR_COL, to.GetId()),
-		"from":  CurrencyFromPb(from),
-		"to":    CurrencyFromPb(to),
-		"rate":  rate,
-=======
 func (c *CurrencyController) CreateExchangeRate(ctx context.Context, from pb.Currency, to pb.Currency, rate, commission float64) error {
 	edge := map[string]interface{}{
 		"_key":       fmt.Sprintf("%d-%d", from, to),
@@ -229,20 +205,14 @@
 		"to":         to,
 		"rate":       rate,
 		"commission": commission,
->>>>>>> f900ff87
 	}
 	_, err := c.edges.CreateDocument(ctx, &edge)
 
 	return err
 }
 
-<<<<<<< HEAD
-func (c *CurrencyController) UpdateExchangeRate(ctx context.Context, from *pb.Currency, to *pb.Currency, rate float64) error {
-	key := fmt.Sprintf("%d-%d", from.GetId(), to.GetId())
-=======
 func (c *CurrencyController) UpdateExchangeRate(ctx context.Context, from pb.Currency, to pb.Currency, rate, commission float64) error {
 	key := fmt.Sprintf("%d-%d", from, to)
->>>>>>> f900ff87
 
 	edge := map[string]interface{}{
 		"rate":       rate,
