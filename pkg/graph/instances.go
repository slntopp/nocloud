--- conflicted
+++ resolved
@@ -59,14 +59,11 @@
 	db driver.Database
 
 	ig2inst driver.Collection
-<<<<<<< HEAD
 
 	inv InvoicesController
 	acc AccountsController
 	cur CurrencyController
-=======
 	channel *amqp091.Channel
->>>>>>> f900ff87
 }
 
 func NewInstancesController(log *zap.Logger, db driver.Database, conn *amqp091.Connection) *InstancesController {
@@ -76,10 +73,6 @@
 	col := GetEnsureCollection(log, ctx, db, schema.INSTANCES_COL)
 	ig2inst := GraphGetEdgeEnsure(log, ctx, graph, schema.IG2INST, schema.INSTANCES_GROUPS_COL, schema.INSTANCES_COL)
 
-<<<<<<< HEAD
-	return &InstancesController{log: log.Named("InstancesController"), col: col, graph: graph, db: db, ig2inst: ig2inst,
-		inv: NewInvoicesController(log, db), acc: NewAccountsController(log, db), cur: NewCurrencyController(log, db)}
-=======
 	channel, err := conn.Channel()
 	if err != nil {
 		log.Fatal("Failed to init channel", zap.Error(err))
@@ -100,7 +93,6 @@
 	}
 
 	return &InstancesController{log: log.Named("InstancesController"), col: col, graph: graph, db: db, ig2inst: ig2inst, channel: channel}
->>>>>>> f900ff87
 }
 
 func (ctrl *InstancesController) Create(ctx context.Context, group driver.DocumentID, sp string, i *pb.Instance) error {
