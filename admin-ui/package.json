--- conflicted
+++ resolved
@@ -21,12 +21,8 @@
     "nth-check": "^2.1.1",
     "sass-loader": "^13.0.2",
     "sha256-uint8array": "^0.10.3",
-<<<<<<< HEAD
     "vnc-ui-vue": "^1.0.0",
-    "vue": "^2.7.10",
-=======
     "vue": "^2.7.12",
->>>>>>> df040205
     "vue-apexcharts": "^1.6.2",
     "vue-router": "^3.6.5",
     "vuetify": "^2.6.11",
