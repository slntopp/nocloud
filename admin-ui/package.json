{
  "name": "ui",
  "version": "0.1.0",
  "private": true,
  "scripts": {
    "serve": "vue-cli-service serve",
    "build": "vue-cli-service build",
    "lint": "vue-cli-service lint"
  },
  "dependencies": {
    "@sardinefish/asn1": "^1.0.4",
    "ansi-regex": "^6.0.1",
    "babel-preset-es2015": "^6.24.1",
    "core-js": "^3.22.6",
    "date-fns": "^2.28.0",
    "glob-parent": "^6.0.2",
    "js-cookie": "^3.0.1",
    "json-schema": "^0.4.0",
<<<<<<< HEAD
    "nocloudjsrest": "^1.4.9",
    "nth-check": "^2.0.1",
=======
    "nocloudjsrest": "^1.4.8",
    "nth-check": "^2.1.0",
>>>>>>> a027bf00
    "sass-loader": "^10.1.1",
    "sha256-uint8array": "^0.10.3",
    "vue": "^2.6.11",
    "vue-router": "^3.5.4",
    "vuetify": "^2.6.6",
    "vuex": "^3.4.0",
    "yaml": "2.0.1"
  },
  "devDependencies": {
    "@vue/cli-plugin-babel": "~5.0.1",
    "@vue/cli-plugin-eslint": "~4.5.17",
    "@vue/cli-plugin-router": "~5.0.4",
    "@vue/cli-plugin-vuex": "~5.0.4",
    "@vue/cli-service": "~4.5.0",
    "babel-eslint": "^10.1.0",
    "eslint": "^6.7.2",
    "eslint-plugin-vue": "^9.0.1",
    "sass": "~1.32.6",
    "vue-cli-plugin-vuetify": "~2.4.8",
    "vue-template-compiler": "^2.6.11",
    "vuetify-loader": "^1.7.0",
    "webpack": "^4.46.0",
    "webpack-cli": "^3.3.12"
  }
}<|MERGE_RESOLUTION|>--- conflicted
+++ resolved
@@ -16,13 +16,8 @@
     "glob-parent": "^6.0.2",
     "js-cookie": "^3.0.1",
     "json-schema": "^0.4.0",
-<<<<<<< HEAD
     "nocloudjsrest": "^1.4.9",
-    "nth-check": "^2.0.1",
-=======
-    "nocloudjsrest": "^1.4.8",
     "nth-check": "^2.1.0",
->>>>>>> a027bf00
     "sass-loader": "^10.1.1",
     "sha256-uint8array": "^0.10.3",
     "vue": "^2.6.11",
