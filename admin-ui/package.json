--- conflicted
+++ resolved
@@ -27,15 +27,10 @@
     "yaml": "2.0.1"
   },
   "devDependencies": {
-    "@vue/cli-plugin-babel": "~5.0.1",
-    "@vue/cli-plugin-eslint": "~4.5.17",
-<<<<<<< HEAD
-    "@vue/cli-plugin-router": "~5.0.4",
+    "@vue/cli-plugin-babel": "~5.0.6",
+    "@vue/cli-plugin-eslint": "~4.5.18",
+    "@vue/cli-plugin-router": "~5.0.6",
     "@vue/cli-plugin-vuex": "~5.0.6",
-=======
-    "@vue/cli-plugin-router": "~5.0.6",
-    "@vue/cli-plugin-vuex": "~5.0.4",
->>>>>>> e7144d08
     "@vue/cli-service": "~4.5.0",
     "babel-eslint": "^10.1.0",
     "eslint": "^6.7.2",
