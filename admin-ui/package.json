--- conflicted
+++ resolved
@@ -37,13 +37,8 @@
     "@vue/cli-plugin-router": "~5.0.7",
     "@vue/cli-plugin-vuex": "~5.0.7",
     "@vue/cli-service": "~5.0.7",
-<<<<<<< HEAD
     "eslint": "^8.26.0",
-    "eslint-plugin-vue": "^9.6.0",
-=======
-    "eslint": "^8.25.0",
     "eslint-plugin-vue": "^9.7.0",
->>>>>>> 08e79943
     "sass": "~1.32.6",
     "vue-cli-plugin-vuetify": "~2.5.8",
     "vue-template-compiler": "^2.7.12",
