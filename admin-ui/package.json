--- conflicted
+++ resolved
@@ -35,11 +35,7 @@
     "eslint": "^6.7.2",
     "eslint-plugin-vue": "^8.5.0",
     "sass": "~1.32.6",
-<<<<<<< HEAD
-    "vue-cli-plugin-vuetify": "~2.4.6",
-=======
     "vue-cli-plugin-vuetify": "~2.4.7",
->>>>>>> 4ce522e4
     "vue-template-compiler": "^2.6.11",
     "vuetify-loader": "^1.7.0"
   }
