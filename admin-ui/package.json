--- conflicted
+++ resolved
@@ -26,13 +26,8 @@
     "yaml": "^1.10.2"
   },
   "devDependencies": {
-<<<<<<< HEAD
     "@vue/cli-plugin-babel": "~5.0.3",
-    "@vue/cli-plugin-eslint": "~4.5.0",
-=======
-    "@vue/cli-plugin-babel": "~5.0.1",
     "@vue/cli-plugin-eslint": "~4.5.16",
->>>>>>> 1942d5d0
     "@vue/cli-plugin-vuex": "~5.0.1",
     "@vue/cli-plugin-router": "~5.0.1",
     "@vue/cli-service": "~4.5.0",
