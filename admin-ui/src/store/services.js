import api from "@/api.js";

export default {
<<<<<<< HEAD
	namespaced: true,
	store: {
		services: [],
		loading: false
	},
	mutations: {
		setServices(state, services){
			state.services = services;
		},
		setLoading(state, data){
			state.loading = data;
		}
	},
	actions: {
		fetch({commit}){
			commit("setLoading", true);
			return new Promise((resolve, reject) => {
				api.services.list()
				.then(response => {
					console.log(response.pool)
					commit('setServices', response.pool)
					resolve(response)
				})
				.catch(error => {
					reject(error);
				})
				.finally(()=>{
					commit("setLoading", false);
				})
			})
		}
	},
	getters: {
		all(state){
			return state.services;
		},
		isLoading(state){
			return state.loading
		}
	}
}
=======
  namespaced: true,
  state: {
    services: [],
    loading: false,
  },
  getters: {
    all(state) {
      return state.services;
    },
    isLoading(state) {
      return state.loading;
    },
  },
  mutations: {
    setServices(state, services) {
      state.services = services;
    },
    setLoading(state, data) {
      state.loading = data;
    },
    updateService(state, service) {
      if (!state.services.length) state.services.push(service);
      state.services = state.services.map((serv) =>
        serv.uuid === service.uuid ? service : serv
      );
    },
  },
  actions: {
    fetch({ commit }) {
      commit("setLoading", true);
      return new Promise((resolve, reject) => {
        api.services
          .list()
          .then((response) => {
            commit("setServices", response.pool);
            resolve(response);
          })
          .catch((error) => {
            reject(error);
          })
          .finally(() => {
            commit("setLoading", false);
          });
      });
    },
    fetchById({ commit }, id) {
      commit("setLoading", true);
      return new Promise((resolve, reject) => {
        api.services
          .get(id)
          .then((response) => {
            commit("updateService", response);
            resolve(response);
          })
          .catch((error) => {
            reject(error);
          })
          .finally(() => {
            commit("setLoading", false);
          });
      });
    },
  },
};
>>>>>>> d3d26b88
<|MERGE_RESOLUTION|>--- conflicted
+++ resolved
@@ -1,49 +1,6 @@
 import api from "@/api.js";
 
 export default {
-<<<<<<< HEAD
-	namespaced: true,
-	store: {
-		services: [],
-		loading: false
-	},
-	mutations: {
-		setServices(state, services){
-			state.services = services;
-		},
-		setLoading(state, data){
-			state.loading = data;
-		}
-	},
-	actions: {
-		fetch({commit}){
-			commit("setLoading", true);
-			return new Promise((resolve, reject) => {
-				api.services.list()
-				.then(response => {
-					console.log(response.pool)
-					commit('setServices', response.pool)
-					resolve(response)
-				})
-				.catch(error => {
-					reject(error);
-				})
-				.finally(()=>{
-					commit("setLoading", false);
-				})
-			})
-		}
-	},
-	getters: {
-		all(state){
-			return state.services;
-		},
-		isLoading(state){
-			return state.loading
-		}
-	}
-}
-=======
   namespaced: true,
   state: {
     services: [],
@@ -107,5 +64,4 @@
       });
     },
   },
-};
->>>>>>> d3d26b88
+};