import Api from 'nocloudjsrest';
<<<<<<< HEAD
export default new Api("http://localhost/", 8000);
=======
import vuex from '@/store/index.js'
// export default new Api("http://localhost/", 8000);
const api = new Api("http://localhost/http://localhost:8000/", 8624);

api.axios.interceptors.response.use(function (response) {
  return response;
}, function (error) {
	if(error.response && error.response?.data?.code === 7){
		console.log('credentials are not actual');
		vuex.dispatch("auth/logout")
	}
  return Promise.reject(error) // this is the important part
})

export default api;
>>>>>>> f46164e8
<|MERGE_RESOLUTION|>--- conflicted
+++ resolved
@@ -1,7 +1,4 @@
 import Api from 'nocloudjsrest';
-<<<<<<< HEAD
-export default new Api("http://localhost/", 8000);
-=======
 import vuex from '@/store/index.js'
 // export default new Api("http://localhost/", 8000);
 const api = new Api("http://localhost/http://localhost:8000/", 8624);
@@ -16,5 +13,4 @@
   return Promise.reject(error) // this is the important part
 })
 
-export default api;
->>>>>>> f46164e8
+export default api;