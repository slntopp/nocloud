<<<<<<< HEAD
import Api from 'nocloudjsrest';
import vuex from '@/store/index.js'
const api = new Api(
	"http://localhost/https://rest.nocloud.ione-cloud.net/",8624
);

api.axios.interceptors.response.use(function (response) {
	return response;
}, function (error) {
	if (error.response && error.response?.data?.code === 7) {
		console.log('credentials are not actual');
		vuex.dispatch("auth/logout")
	}
	return Promise.reject(error) // this is the important part
})
=======
import Api from "nocloudjsrest";
import vuex from "@/store/index.js";
const api = new Api();

api.axios.interceptors.response.use(
  function (response) {
    return response;
  },
  function (error) {
    if (error.response && error.response?.data?.code === 7) {
      console.log("credentials are not actual");
      vuex.dispatch("auth/logout");
    }
    return Promise.reject(error); // this is the important part
  }
);
>>>>>>> d3d26b88

export default api;<|MERGE_RESOLUTION|>--- conflicted
+++ resolved
@@ -1,20 +1,3 @@
-<<<<<<< HEAD
-import Api from 'nocloudjsrest';
-import vuex from '@/store/index.js'
-const api = new Api(
-	"http://localhost/https://rest.nocloud.ione-cloud.net/",8624
-);
-
-api.axios.interceptors.response.use(function (response) {
-	return response;
-}, function (error) {
-	if (error.response && error.response?.data?.code === 7) {
-		console.log('credentials are not actual');
-		vuex.dispatch("auth/logout")
-	}
-	return Promise.reject(error) // this is the important part
-})
-=======
 import Api from "nocloudjsrest";
 import vuex from "@/store/index.js";
 const api = new Api();
@@ -31,6 +14,5 @@
     return Promise.reject(error); // this is the important part
   }
 );
->>>>>>> d3d26b88
 
 export default api;