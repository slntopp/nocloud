<template>
  <div>
    <v-menu :value="true" :close-on-content-click="false">
      <template v-slot:activator="{ on, attrs }">
        <v-icon class="group-icon" v-bind="attrs" v-on="on">mdi-filter</v-icon>
      </template>

      <v-list dense v-if="tabsIndex < 2">
        <v-list-item
            dense
            v-for="item of filters[tabsIndex][column]"
            :key="item"
        >
          <v-checkbox
              dense
              v-model="selected[tabsIndex][column]"
              :value="item"
              :label="item"
              @change="
              selected[tabsIndex] = Object.assign({}, selected[tabsIndex])
            "
          />
        </v-list-item>
      </v-list>
    </v-menu>
    <v-row class="mt-4" v-if="!isPlansLoading" align="center">
      <v-col cols="2">
        <v-btn @click="setSellToTab(true)">Enable all</v-btn>
      </v-col>
      <v-col cols="2">
        <v-btn @click="setSellToTab(false)">Disable all</v-btn>
      </v-col>
    </v-row>
    <v-tabs
        class="rounded-t-lg"
        v-model="tabsIndex"
        background-color="background-light"
    >
      <v-tab v-for="tab in tabs" :key="tab">{{ tab }}</v-tab>
    </v-tabs>

    <v-tabs-items
        v-model="tabsIndex"
        style="background: var(--v-background-light-base)"
        class="rounded-b-lg"
    >
      <v-tab-item v-for="tab in tabs" :key="tab">
        <v-progress-linear v-if="isPlansLoading" indeterminate class="pt-1" />

        <nocloud-table
            item-key="id"
            table-name="vps-tarrifs"
            v-else-if="tab === 'Tariffs'"
            :show-expand="true"
            :show-select="false"
            :items="filteredPlans"
            :headers="headers"
            :expanded.sync="expanded"
            :loading="isPlansLoading"
            :footer-error="fetchError"
        >
          <template v-slot:[`item.name`]="{ item }">
            <v-text-field dense style="width: 200px" v-model="item.name" />
          </template>
          <template v-slot:[`item.group`]="{ item }">
            <template v-if="mode === 'edit' && planId === item.id">
              <v-text-field
                  dense
                  class="d-inline-block mr-1"
                  style="width: 200px"
                  v-model="newGroupName"
              />
              <v-icon @click="editGroup(item.group)">mdi-content-save</v-icon>
              <v-icon @click="mode = 'none'">mdi-close</v-icon>
            </template>

            <template v-if="mode === 'create' && planId === item.id">
              <v-text-field
                  dense
                  class="d-inline-block mr-1"
                  style="width: 200px"
                  v-model="newGroupName"
              />
              <v-icon @click="createGroup(item)">mdi-content-save</v-icon>
              <v-icon @click="mode = 'none'">mdi-close</v-icon>
            </template>

            <template v-if="mode === 'none'">
              <v-select
                  dense
                  class="d-inline-block"
                  style="width: 200px"
                  v-model="item.group"
                  :items="groups"
                  @change="item.name = getName(item)"
              />
              <v-icon @click="changeMode('create', item)">mdi-plus</v-icon>
              <v-icon @click="changeMode('edit', item)">mdi-pencil</v-icon>
              <v-icon v-if="groups.length > 1" @click="deleteGroup(item.group)"
              >mdi-delete</v-icon
              >
            </template>

            <template v-else-if="planId !== item.id">{{ item.group }}</template>
          </template>
          <template v-slot:[`item.margin`]="{ item }">
            {{ getMargin(item, false) }}
          </template>
          <template v-slot:[`item.duration`]="{ value }">
            {{ getPayment(value) }}
          </template>
          <template v-slot:[`item.price.value`]="{ value }">
            {{ value }} {{ defaultCurrency }}
          </template>
          <template v-slot:[`item.value`]="{ item }">
            <v-text-field dense style="width: 150px" v-model="item.value" />
          </template>
          <template v-slot:[`item.sell`]="{ item }">
            <v-switch v-model="item.sell" />
          </template>
          <template v-slot:expanded-item="{ headers, item }">
            <template v-if="item.windows">
              <td></td>
              <td :colspan="headers.length - 4">{{ item.windows.name }}</td>
              <td>
                {{ item.windows.price.value }}
                {{ defaultCurrency }}
              </td>
              <td>
                <v-text-field
                    dense
                    style="width: 150px"
                    v-model="item.windows.value"
                />
              </td>
              <td></td>
            </template>
            <template v-else>
              <td></td>
              <td :colspan="headers.length - 1">{{ $t("Windows is none") }}</td>
            </template>
          </template>
        </nocloud-table>

        <nocloud-table
            table-name="vps-addons"
            v-else-if="tab === 'Addons'"
            :show-select="false"
            :items="filteredAddons"
            :headers="addonsHeaders"
            :loading="isPlansLoading"
            :footer-error="fetchError"
        >
          <template v-slot:[`item.margin`]="{ item }">
            {{ getMargin(item, false) }}
          </template>
          <template v-slot:[`item.duration`]="{ value }">
            {{ getPayment(value) }}
          </template>
          <template v-slot:[`item.price.value`]="{ value }">
            {{ value }} {{ defaultCurrency }}
          </template>
          <template v-slot:[`item.value`]="{ item }">
            <v-text-field dense style="width: 150px" v-model="item.value" />
          </template>
          <template v-slot:[`item.sell`]="{ item }">
            <v-switch v-model="item.sell" />
          </template>
        </nocloud-table>

        <div class="os-tab__card" v-else-if="tab === 'OS'">
          <v-card
              outlined
              class="pt-4 pl-4 d-flex"
              style="gap: 10px"
              color="background"
              v-for="item of allImages"
              :key="item"
          >
            <v-chip
                close
                outlined
                :color="images.includes(item) ? 'info' : 'error'"
                :close-icon="
                images.includes(item) ? 'mdi-close-circle' : 'mdi-plus-circle'
              "
                @click:close="changeImage(item)"
            >
              {{ item }}
            </v-chip>
          </v-card>
        </div>
      </v-tab-item>
    </v-tabs-items>
  </div>
</template>

<script>
import api from "@/api.js";
import nocloudTable from "@/components/table.vue";
import currencyRate from "@/mixins/currencyRate";
import { getMarginedValue } from "@/functions";

export default {
  name: "vps-table",
  components: { nocloudTable },
  props: {
    fee: { type: Object, required: true },
    template: { type: Object, required: true },
    isPlansLoading: { type: Boolean, required: true },
    getPeriod: { type: Function, required: true },
    sp: { type: Object, required: true },
  },
  data: () => ({
    groups: [],
    expanded: [],
    tabs: ["Tariffs", "Addons", "OS"],
    allImages: [],
    images: [],

    plans: [],
    headers: [
      { text: "", value: "data-table-expand" },
      { text: "Name", value: "name" },
      { text: "API name", value: "apiName" },
      { text: "Group", value: "group", sortable: false, class: "groupable" },
      { text: "Margin", value: "margin", sortable: false, class: "groupable" },
      {
        text: "Payment",
        value: "duration",
        sortable: false,
        class: "groupable",
      },
      { text: "Income price", value: "price.value" },
      { text: "Sale price", value: "value" },
      {
        text: "Sell",
        value: "sell",
        sortable: false,
        class: "groupable",
        width: 100,
      },
    ],

    addons: [],
    addonsHeaders: [
      { text: "Addon", value: "name" },
      { text: "Margin", value: "margin", sortable: false, class: "groupable" },
      {
        text: "Payment",
        value: "duration",
        sortable: false,
        class: "groupable",
      },
      { text: "Income price", value: "price.value" },
      { text: "Sale price", value: "value" },
      {
        text: "Sell",
        value: "sell",
        sortable: false,
        class: "groupable",
        width: 100,
      },
    ],

    filters: {
      0: { Sell: ["true", "false"], Payment: ["monthly", "yearly"] },
      1: { Sell: ["true", "false"], Payment: ["monthly", "yearly"] },
    },
    selected: {
      0: { Sell: ["true", "false"], Payment: ["monthly", "yearly"] },
      1: { Sell: ["true", "false"], Payment: ["monthly", "yearly"] },
    },

    column: "",
    fetchError: "",
    newGroupName: "",
    mode: "none",

    planId: -1,
    tabsIndex: 0,
    usedFee: {}
  }),
  mixins: [currencyRate],
  methods: {
    changeImage(value) {
      const i = this.images.indexOf(value);

      if (i !== -1) this.images.splice(i, 1);
      else this.images.push(value);
    },
    testConfig() {
      if (!this.plans.every(({ group }) => this.groups.includes(group))) {
        return "You must select a group for the tariff!";
      }
    },
    changePlan(plan) {
      this.plans.forEach((el) => {
        if (el.sell) {
          const [, , cpu, ram, disk] = el.planCode.split("-");
          const meta = {
            addons: el.addons,
            datacenter: el.datacenter,
            os: el.os.filter((item) => this.images.includes(item)),
          };

          if (el.windows) meta.windows = el.windows.value;
          plan.products[el.id] = {
            kind: "PREPAID",
            title: el.name,
            price: el.value,
            period: this.getPeriod(el.duration),
            resources: { cpu: +cpu, ram: ram * 1024, disk: disk * 1024 },
            sorter: Object.keys(plan.products).length,
            installation_fee: el.installation_fee,
            meta,
          };
        }
      });

      this.addons.forEach((el) => {
        if (el.sell) {
          plan.resources.push({
            key: el.id,
            kind: "PREPAID",
            title: el.name,
            price: el.value,
            period: this.getPeriod(el.duration),
            except: false,
            on: [],
          });
        }
      });
    },
    changeIcon() {
      setTimeout(() => {
        const headers = document.querySelectorAll(".groupable");

        headers.forEach(({ firstChild, childNodes }) => {
          if (!childNodes[1]?.className?.includes("group-icon")) {
            const element = document.querySelector(".group-icon");
            const icon = element.cloneNode(true);

            firstChild.after(icon);
            icon.style = "display: inline-flex";

            icon.addEventListener("click", () => {
              const menu = document.querySelector(".v-menu__content");
              const { x, y } = icon.getBoundingClientRect();

              if (menu.className.includes("menuable__content__active")) return;

              this.column = firstChild.textContent.trim();
              if (this.column === "Group") {
                this.filters[this.tabsIndex].Group = this.groups;
                this.selected[this.tabsIndex].Group = this.groups;
              }

              this.filters[this.tabsIndex] = Object.assign(
                  {},
                  this.filters[this.tabsIndex]
              );
              element.dispatchEvent(new Event("click"));

              setTimeout(() => {
                const width = document.documentElement.offsetWidth;
                const menuWidth = menu.offsetWidth;
                let marginLeft = 20;

                if (width < menuWidth + x)
                  marginLeft = width - (menuWidth + x) - 35;
                const marginTop = marginLeft < 20 ? 20 : 0;

                menu.style.left = `${x + marginLeft + window.scrollX}px`;
                menu.style.top = `${y + marginTop + window.scrollY}px`;
              }, 0);
            });
          }
        });
      }, 100);
    },
    changePlans({ plans, windows, catalog }) {
      const result = [];

      plans.forEach(({ prices, planCode, productName }) => {
        prices.forEach(({ pricingMode, price, duration }) => {
          const isMonthly = duration === "P1M" && pricingMode === "default";
          const isYearly = duration === "P1Y" && pricingMode === "upfront12";

          if (isMonthly || isYearly) {
            const code = planCode.split("-").slice(1).join("-");
            const option = windows.find((el) => el.planCode.includes(code));
            const newPrice = parseFloat((price.value * this.rate).toFixed(2));

            const { configurations, addonFamilies } = catalog.plans.find(
                ({ planCode }) => planCode.includes(code)
            );
            const os = configurations[1].values;
            const datacenter = configurations[0].values;
            const addons = addonFamilies.reduce(
                (res, { addons }) => [...res, ...addons],
                []
            );
            const plan = { windows: null, addons, os, datacenter };

            if (option) {
              const { price: { value } } = option.prices.find(
                  (el) => el.duration === duration && el.pricingMode === pricingMode
              );
              const newPrice = parseFloat((value * this.rate).toFixed(2));

              plan.windows = {
                value,
                price: { value: newPrice },
                name: option.productName,
                code: option.planCode,
              };
            }

            const installation = prices.find((price) =>
                price.capacities.includes("installation") && price.pricingMode === pricingMode
            );

            result.push({
              ...plan,
              planCode,
              duration,
              installation_fee: installation.price.value,
              price: { value: newPrice },
              name: productName,
              apiName: productName,
              group: productName.replace(/VPS[\W0-9]/, "").split(/[\W0-9]/)[0],
              value: price.value,
              sell: false,
              id: `${duration} ${planCode}`,
            });
          }
        });
      });
      this.allImages = result[1].os;
      this.allImages.sort();
      this.plans = result;
      this.plans.sort((a, b) => {
        const resA = a.planCode.split("-");
        const resB = b.planCode.split("-");

        const isCpuEqual = resB.at(-3) === resA.at(-3);
        const isRamEqual = resB.at(-2) === resA.at(-2);

        if (isCpuEqual && isRamEqual) return resA.at(-1) - resB.at(-1);
        if (isCpuEqual) return resA.at(-2) - resB.at(-2);
        return resA.at(-3) - resB.at(-3);
      });
    },
    changeAddons({ backup, disk, snapshot }) {
      const result = [];

      [backup, disk, snapshot].forEach((el) => {
        el.forEach(({ prices, planCode, productName }) => {
          prices.forEach(({ pricingMode, price, duration }) => {
            const isMonthly = duration === "P1M" && pricingMode === "default";
            const isYearly = duration === "P1Y" && pricingMode === "upfront12";

            if (isMonthly || isYearly) {
              const newPrice = parseFloat((price.value * this.rate).toFixed(2));

              result.push({
                price: { value: newPrice },
                duration,
                name: productName,
                value: price.value,
                sell: false,
                id: `${duration} ${planCode}`,
              });
            }
          });
        });
      });

      this.addons = result;
    },
    changeFilters(plan, filters) {
      filters.forEach((text) => {
        if (!this.filters[this.tabsIndex][text]) {
          this.filters[this.tabsIndex][text] = [];
        }
        if (!this.selected[this.tabsIndex][text]) {
          this.selected[this.tabsIndex][text] = [];
        }

        const { value } = this.headers.find((el) => el.text === text);
        const filter = `${plan[value]}`;

        if (!this.filters[this.tabsIndex][text].includes(filter)) {
          this.filters[this.tabsIndex][text].push(filter);
        }
        if (!this.selected[this.tabsIndex][text].includes(filter)) {
          this.selected[this.tabsIndex][text].push(filter);
        }
      });
    },
    setFee() {
      const windows = [];

      this.filters["0"].Margin = ["manual"];
      this.selected["0"].Margin = ["manual"];
      this.filters["1"].Margin = ["manual"];
      this.selected["1"].Margin = ["manual"];

      this.usedFee = JSON.parse(JSON.stringify(this.fee));
      this.plans.forEach((el) => {
        if (el.windows) windows.push(el.windows);
      });

      [this.plans, this.addons, windows].forEach((el) => {
        el.forEach((plan, i, arr) => {
          arr[i].value = getMarginedValue(this.fee, plan.price.value);

          this.getMargin(arr[i]);
        });
      });
    },
    getPayment(duration) {
      switch (duration) {
        case "P1M":
          return "monthly";
        case "P1Y":
          return "yearly";
      }
    },
    getName({ name, group }) {
      const newGroup = `${group[0].toUpperCase()}${group.slice(1)}`;
      const slicedName = name.replace(/VPS[\W0-9]/, "");
      const sep = /[\W0-9]/.exec(slicedName)[0];
      const newName = slicedName.split(sep).splice(1).join(sep);

      if (!name.startsWith("VPS")) return `${newGroup}${sep}${newName}`;
      else return `VPS ${newGroup} ${name.split(" ").at(-1)}`;
    },
    getMargin({ value, price }, filter = true) {
      if (!this.usedFee.ranges) {
        if (filter) this.changeFilters({ margin: "none" }, ["Margin"]);
        return "none";
      }

      const range = this.usedFee.ranges.find(
<<<<<<< HEAD
          ({ from, to }) => from <= price.value && to >= price.value
=======
        ({ from, to }) => from <= price.value && to >= price.value
>>>>>>> afc44bb6
      );
      const n = Math.pow(10, this.usedFee.precision);
      let percent = range?.factor / 100 + 1;
      let margin;
      let round;

      switch (this.usedFee.round) {
        case 1:
          round = "floor";
          break;
        case 2:
          round = "round";
          break;
        case 3:
          round = "ceil";
      }
      if (this.usedFee.round === "NONE") round = "round";
      else if (typeof this.usedFee.round === "string") {
        round = this.usedFee.round.toLowerCase();
      }

      // value = Math[round](value * n) / n;

      if (value === Math[round](price.value * percent * n) / n) {
        margin = "ranged";
      } else if (this.usedFee.default <= 0) {
        margin = "none";
      } else {
        percent = this.usedFee.default / 100 + 1;
      }

      switch (value) {
        case Math[round](price.value * n) / n:
          margin = "none";
          break;
        case Math[round](price.value * percent * n) / n:
          if (!margin) margin = "fixed";
          break;
        default:
          margin = "manual";
      }

      if (filter) this.changeFilters({ margin }, ["Margin"]);
      return margin;
    },
    editGroup(group) {
      const i = this.groups.indexOf(group);

      this.groups.splice(i, 1, this.newGroupName);
      this.plans.forEach((plan, index) => {
        if (plan.group !== group) return;
        this.plans[index].group = this.newGroupName;
        this.plans[index].name = this.getName(plan);
      });

      this.changeMode("none", { id: -1, group: "" });
    },
    createGroup(plan) {
      this.groups.push(this.newGroupName);
      plan.group = this.newGroupName;
      plan.name = this.getName(plan);

      this.changeMode("none", { id: -1, group: "" });
    },
    deleteGroup(group) {
      this.groups = this.groups.filter((el) => el !== group);
      this.plans.forEach((plan, i) => {
        if (plan.group !== group) return;
        this.plans[i].group = this.groups[0];
        this.plans[i].name = this.getName(plan);
      });
    },
    changeMode(mode, { id, group }) {
      this.mode = mode;
      this.planId = id;
      this.newGroupName = group;
    },
    applyFilter(values, i) {
      return values.filter((plan) => {
        const result = [];

        Object.entries(this.selected[i]).forEach(([key, filters]) => {
          const { value } = this.headers.find(({ text }) => text === key);
          let filter = `${plan[value]}`;

          switch (key) {
            case "Payment":
              filter = this.getPayment(plan[value]);
              break;
            case "Margin":
              filter = this.getMargin(plan, false);
          }

          if (filters.includes(filter)) result.push(true);
          else result.push(false);
        });

        return result.every((el) => el);
      });
    },
    setSellToTab(status) {
      switch (this.tabs[this.tabsIndex]) {
        case "Addons": {
          this.setSellToValue(this.addons, status);
          break;
        }
        case "OS": {
          this.images = [];
          if (status) {
            this.allImages.forEach((img) => {
              this.images.push(img);
            });
          }
          break;
        }
        case "Tariffs": {
          this.setSellToValue(this.plans, status);
          break;
        }
      }
    },
    setSellToValue(value, status) {
      value = value.map((p) => {
        p.sell = status;
        return p;
      });
    },
  },
  created() {
    this.$emit("changeLoading");

    this.fetchRate();

    api.servicesProviders
        .action({ action: "get_plans", uuid: this.sp.uuid })
        .then(({ meta }) => {
          this.changePlans(meta);
          this.changeAddons(meta);

          this.fetchError = "";
          this.changeIcon();
        })
        .catch((err) => {
          this.fetchError = err.response?.data?.message ?? err.message ?? err;
          console.error(err);
        })
        .finally(() => {
          this.$emit("changeLoading");
        });
  },
  mounted() {
    const icon = document.querySelector(".group-icon");

    icon.dispatchEvent(new Event("click"));
  },
  computed: {
    filteredPlans() {
      return this.applyFilter(this.plans, 0);
    },
    filteredAddons() {
      return this.applyFilter(this.addons, 1);
    },
    defaultCurrency() {
      return this.$store.getters["currencies/default"];
    },
  },
  watch: {
    tabsIndex(value) {
      if (value > 1) return;
      this.changeIcon();

      const items = [this.plans, this.addons];

      items[value].forEach((el) => this.getMargin(el));
      this.$emit("changeFee", Object.assign({}, this.fee));
    },
    addons() {
      this.$emit("changeFee", this.template.fee ?? {});
      setTimeout(() => {
        this.setFee();

        this.template.resources.forEach(({ key, price }) => {
          const addon = this.addons.find((el) => el.id === key);

          addon.value = price;
          addon.sell = true;
        });

        this.groups = [];
        this.plans.forEach((plan, i) => {
          const product = this.template.products[plan.id];
          const winKey = Object.keys(product?.meta || {}).find((el) =>
              el.includes("windows")
          );
          const title = (product?.title ?? plan.name).replace(/VPS[\W0-9]/, "");
          const group = title.split(/[\W0-9]/)[0];

          if (product) {
            this.plans[i].name = product.title;
            this.plans[i].value = product.price;
            this.plans[i].os = product.meta.os;
            this.plans[i].group = group;
            this.plans[i].sell = true;

            if (winKey) this.plans[i].windows.value = product.meta[winKey];
          }
          if (!this.groups.includes(group)) this.groups.push(group);
        });

        const sellingPlans = this.plans.filter(({ sell }) => sell);

        if (sellingPlans.length < 1) this.images = this.plans[1].os;
        else this.images = (sellingPlans[1] ?? sellingPlans[0]).os
            .filter((image) => this.allImages.includes(image));

        if (this.template.resources.length === this.addons.length) {
          this.filters["1"].Sell = ["true"];
          this.selected["1"].Sell = ["true"];
        }
        if (Object.keys(this.template.products).length === this.plans.length) {
          this.filters["0"].Sell = ["true"];
          this.selected["0"].Sell = ["true"];
        }
      });
    },
  },
};
</script>

<style>
.v-card .v-icon.group-icon {
  display: none;
  margin: 0 0 1px 2px;
  font-size: 18px;
  opacity: 1;
  cursor: pointer;
  color: #fff;
}

.v-data-table__expanded__content {
  background: var(--v-background-base);
}

.os-tab__card {
  display: grid;
  grid-template-columns: repeat(3, 1fr);
  background: var(--v-background-base);
  padding-bottom: 16px;
}

.os-tab__card .v-chip {
  color: #fff !important;
}

.os-tab__card .v-chip .v-icon {
  color: #fff;
}

@media (max-width: 1200px) {
  .os-tab__card {
    grid-template-columns: repeat(2, 1fr);
  }
}

@media (max-width: 1000px) {
  .os-tab__card {
    grid-template-columns: 1fr;
  }
}
</style><|MERGE_RESOLUTION|>--- conflicted
+++ resolved
@@ -544,11 +544,7 @@
       }
 
       const range = this.usedFee.ranges.find(
-<<<<<<< HEAD
-          ({ from, to }) => from <= price.value && to >= price.value
-=======
         ({ from, to }) => from <= price.value && to >= price.value
->>>>>>> afc44bb6
       );
       const n = Math.pow(10, this.usedFee.precision);
       let percent = range?.factor / 100 + 1;
