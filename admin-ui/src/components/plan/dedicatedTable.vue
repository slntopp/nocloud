--- conflicted
+++ resolved
@@ -149,7 +149,6 @@
     isAddonsLoading: false,
   }),
   methods: {
-<<<<<<< HEAD
     fetchAddons({ planCode, sell }) {
       if (this.addons[planCode]) {
         this.addons[planCode].forEach(({ price }, i) => {
@@ -161,10 +160,6 @@
 
       const sp = this.$store.getters["servicesProviders/all"];
       const { uuid } = sp.find((el) => el.type === "ovh");
-=======
-    fetchAddons({ planCode }) {
-      if (this.addons[planCode]) return;
->>>>>>> 0c9b74ca
 
       this.isAddonsLoading = true;
       api
