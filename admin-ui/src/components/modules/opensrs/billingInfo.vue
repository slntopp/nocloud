--- conflicted
+++ resolved
@@ -47,11 +47,7 @@
         <v-text-field
           readonly
           label="Due to date/next payment"
-<<<<<<< HEAD
           :value="formatSecondsToDate(template.data.next_payment_date, true)"
-=======
-          :value="formatSecondsToDate(template.data.expiry?.expiredate, true)"
->>>>>>> b8b7031f
         />
       </v-col>
     </v-row>
