<template>
  <nocloud-table
    table-name="instances"
    class="mt-4"
    :value="value"
    :custom-sort="sortInstances"
    :items="instances"
    :headers="headers"
    :loading="isLoading"
    :footer-error="fetchError"
    @input="(value) => $emit('input', value)"
    :filter="filters"
  >
    <template v-slot:[`item.id`]="{ index }">
      {{ index + 1 }}
    </template>

    <template v-slot:[`item.title`]="{ item }">
      <router-link
        :to="{ name: 'Instance', params: { instanceId: item.uuid } }"
      >
        {{ item.title }}
      </router-link>
    </template>

    <template v-slot:[`item.access`]="{ item }">
<<<<<<< HEAD
      <router-link :to="{ name: 'Account', params: { accountId: getAccount(item)?.uuid } }">
        {{ getAccount(item)?.title }}
=======
      <router-link
        :to="{ name: 'Account', params: { accountId: getAccount(item).uuid } }"
      >
        {{ getAccount(item).title }}
>>>>>>> bb699cdf
      </router-link>
    </template>

    <template v-slot:[`item.email`]="{ item }">
      {{ getEmail(item) }}
    </template>

    <template v-slot:[`item.state`]="{ item }">
      <v-chip small :color="chipColor(item)">
        {{ getState(item) }}
      </v-chip>
    </template>

    <template v-slot:[`item.product`]="{ item, value }">
      {{ value ?? getTariff(item) ?? "custom" }}
    </template>

    <template v-slot:[`item.price`]="{ item }">
      {{ getPrice(item) }} {{ currency }}
    </template>

    <template v-slot:[`item.period`]="{ item }">
      {{ getPeriod(item) }}
    </template>

    <template v-slot:[`item.date`]="{ item }">
      {{ getCreationDate(item) }}
    </template>

    <template v-slot:[`item.dueDate`]="{ item }">
      {{ getExpirationDate(item) }}
    </template>

    <template v-slot:[`item.service`]="{ item, value }">
      <router-link :to="{ name: 'Service', params: { serviceId: value } }">
        {{ "SRV_" + getService(item) }}
      </router-link>
    </template>

    <template v-slot:[`item.sp`]="{ item, value }">
      <router-link :to="{ name: 'ServicesProvider', params: { uuid: value } }">
        {{ getServiceProvider(item) }}
      </router-link>
    </template>

    <template v-slot:[`item.access.namespace`]="{ item }">
      <router-link
        :to="{
          name: 'NamespacePage',
          params: { namespaceId: item.access.namespace },
        }"
      >
        {{ getNamespace(item.access.namespace) }}
      </router-link>
    </template>

    <template v-slot:[`item.billingPlan.title`]="{ item, value }">
      <router-link
        :to="{ name: 'Plan', params: { planId: item.billingPlan.uuid } }"
      >
        {{ value }}
      </router-link>
    </template>

    <template v-slot:[`item.resources.cpu`]="{ value }">
      {{ value }} {{ value > 1 ? "cores" : "core" }}
    </template>

    <template v-slot:[`item.resources.ram`]="{ value }">
      {{ value / 1024 }} GB
    </template>

    <template v-slot:[`item.resources.drive_size`]="{ value }">
      {{ value / 1024 }} GB
    </template>

    <template v-slot:[`item.config.template_id`]="{ item, value }">
      {{ getOSName(value, item.sp) }}
    </template>

    <template v-slot:[`item.state.meta.networking`]="{ item }">
      <template v-if="!item.state?.meta.networking?.public">-</template>
      <v-menu
        bottom
        open-on-hover
        v-else
        nudge-top="20"
        nudge-left="15"
        transition="slide-y-transition"
      >
        <template v-slot:activator="{ on, attrs }">
          <span v-bind="attrs" v-on="on">
            {{ item.state.meta.networking.public[0] }}
          </span>
        </template>

        <v-list dense>
          <v-list-item
            v-for="net of item.state.meta.networking.public"
            :key="net"
          >
            <v-list-item-title>{{ net }}</v-list-item-title>
          </v-list-item>
        </v-list>
      </v-menu>
    </template>
  </nocloud-table>
</template>

<script>
import nocloudTable from "@/components/table.vue";
import { filterArrayIncludes } from "@/functions.js";

export default {
  name: "instances-table",
  components: { nocloudTable },
  props: {
    value: { type: Array, required: true },
    type: { type: String, required: true },
    column: { type: String, required: true },
    filters: { type: Array, required: true },
    selected: { type: Object, required: true },
    getState: { type: Function, required: true },
    changeFilters: { type: Function, required: true },
  },
  data: () => ({ fetchError: "" }),
  methods: {
    changeIcon() {
      setTimeout(() => {
        const headers = document.querySelectorAll(".groupable");

        headers.forEach(({ firstElementChild, children }) => {
          if (!children[1]?.className.includes("group-icon")) {
            const element = document.querySelector(".group-icon");
            const icon = element.cloneNode(true);

            firstElementChild.after(icon);
            icon.style = "display: inline-flex";

            icon.addEventListener("click", (e) => {
              const menu = document.querySelector(".v-menu__content");
              const { x, y } = icon.getBoundingClientRect();

              if (menu.className.includes("menuable__content__active")) return;

              this.$emit("changeColumn", firstElementChild.innerText);
              element.dispatchEvent(new Event("click"));
              e.stopPropagation();

              setTimeout(() => {
                const width = document.documentElement.offsetWidth;
                const menuWidth = menu.offsetWidth;
                let marginLeft = 20;

                if (width < menuWidth + x)
                  marginLeft = width - (menuWidth + x) - 35;
                const marginTop = marginLeft < 20 ? 20 : 0;

                menu.style.left = `${x + marginLeft + window.scrollX}px`;
                menu.style.top = `${y + marginTop + window.scrollY}px`;
              }, 100);
            });
          }
        });
      }, 100);
    },
    fetchServices() {
      this.$store
        .dispatch("services/fetch")
        .then(() => {
          this.fetchError = "";
          this.$emit("getHeaders", this.headers);

          this.changeFilters();
          this.changeIcon();
        })
        .catch((err) => {
          console.log(err);
          this.fetchError = "Can't reach the server";
          if (err.response) {
            this.fetchError += `: [ERROR]: ${err.response.data.message}`;
          } else {
            this.fetchError += `: [ERROR]: ${err.toJSON().message}`;
          }
        });
    },
    sortInstances(items, sortBy, sortDesc) {
      return items.sort((a, b) => {
        for (let i = 0; i < sortBy.length; i++) {
          if (sortDesc[i]) [a, b] = [b, a];

          let valueA = a;
          let valueB = b;

          sortBy[i].split(".").forEach((key) => {
            valueA = valueA[key];
            valueB = valueB[key];
          });

          if (sortBy[i] === "state") {
            return this.getState(a) < this.getState(b);
          }

          if (sortBy[i] === "service") {
            return this.getService(a) < this.getService(b);
          }

          if (typeof valueA === "string") {
            return valueA.toLowerCase() < valueB.toLowerCase();
          }
        }
      });
    },
    date(timestamp) {
      if (!timestamp) return "PayG";
      const date = new Date(timestamp * 1000);

      const year = date.toUTCString().split(" ")[3];
      let month = date.getUTCMonth() + 1;
      let day = date.getUTCDate();

      if (`${month}`.length < 2) month = `0${month}`;
      if (`${day}`.length < 2) day = `0${day}`;

      return `${year}-${month}-${day}`;
    },
    chipColor(item) {
      if (!item.state) return "error";
      const state = item.config?.os
        ? item.state.state
        : item.state.meta?.lcm_state_str;

      switch (state) {
        case "RUNNING":
          return "success";
        case "LCM_INIT":
        case "STOPPED":
          return "warning";
        case "SUSPENDED":
        case "UNKNOWN":
          return "error";
        default:
          return "blue-grey darken-2";
      }
    },
    getAccount({ access }) {
<<<<<<< HEAD
      const { access: { namespace } } = this.namespaces.find(({ uuid }) =>
        uuid === access.namespace) ??
        { access: {} };
=======
      const {
        access: { namespace },
      } = this.namespaces.find(({ uuid }) => uuid === access.namespace);
>>>>>>> bb699cdf

      return this.accounts.find(({ uuid }) => uuid === namespace) ?? {};
    },
    getEmail(inst) {
      const { email } = this.getAccount(inst);

      return email ?? "-";
    },
    getPrice(inst) {
      switch (inst.type) {
        case "goget": {
          const key = `${inst.resources.period} ${inst.resources.id}`;

          return inst.billingPlan.products[key]?.price ?? 0;
        }
        case "ovh": {
          const key = `${inst.config.duration} ${inst.config.planCode}`;

          return inst.billingPlan.products[key]?.price ?? 0;
        }
        case "ione": {
          if (inst.billingPlan.kind === "DYNAMIC") {
            return inst.billingPlan.resources.reduce((prev, curr) => {
              if (
                curr.key === `drive_${inst.resources.drive_type.toLowerCase()}`
              ) {
                return (
                  prev +
                  ((curr.price / curr.period) *
                    3600 *
                    inst.resources.drive_size) /
                    1024
                );
              } else if (curr.key === "ram") {
                return (
                  prev +
                  ((curr.price / curr.period) * 3600 * inst.resources.ram) /
                    1024
                );
              } else if (inst.resources[curr.key]) {
                return (
                  prev +
                  (curr.price / curr.period) * 3600 * inst.resources[curr.key]
                );
              }
              return prev;
            }, 0);
          } else {
            return inst.billingPlan.products[inst.product]?.price ?? 0;
          }
        }
      }
    },
    getPeriod(inst) {

      if (inst.billingPlan.kind === "STATIC") return "monthly";
      else if (inst.type === "ione") return "PayG";

      else if (inst.resources.period) {
        const text = inst.resources.period > 1 ? "months" : "month";

        return `${inst.resources.period} ${text}`;
      }

      switch (inst.duration) {
        case "P1M":
          return "monthly";
        case "P1Y":
          return "yearly";

        default:
          return "unknown";
      }
    },
    getCreationDate(inst) {
      return inst.data.creation ?? "unknown";
    },
    getExpirationDate(inst) {
      if (inst.type === "ovh") return inst.data.expiration;
      if (inst.type === "ione") return this.date(inst.data.last_monitoring);
      return "unknown";
    },
    getService({ service }) {
      return this.services.find(({ uuid }) => service === uuid)?.title ?? "";
    },
    getServiceProvider({ sp }) {
      return this.sp.find(({ uuid }) => uuid === sp).title;
    },
    getOSName(id, sp) {
      if (!id) return;
      return this.sp.find(({ uuid }) => uuid === sp).publicData.templates[id]
        .name;
    },
    getTariff(item) {
      const {
        billingPlan,
        config: { planCode, duration },
      } = item;
      const key = `${duration} ${planCode}`;

      return billingPlan.products[key]?.title;
    },
    getNamespace(id) {
      return "NS_" + this.namespaces.find((n) => n.uuid === id)?.title;
    },
  },
  created() {
    this.fetchServices();
  },
  computed: {
    services() {
      return this.$store.getters["services/all"];
    },
    instances() {
      const instances = this.$store.getters["services/getInstances"]?.filter(
        (inst) => {
          const result = [];

          Object.entries(this.selected).forEach(([key, filters]) => {
            const { value, text } =
              this.headers.find(({ text }) => text === key) || {};
            let filter = inst;

            if (!value) return [];
            value.split(".").forEach((key) => {
              filter = filter[key];
            });

            switch (text) {
              case "Service":
                filter = this.getService(inst);
                break;
              case "Status":
                filter = this.getState(inst).toLowerCase();
                break;
              case "OS":
                filter = this.getOSName(inst.config.template_id, inst.sp);
                break;
              case "RAM":
              case "Disk":
                filter = filter / 1024;
            }

            if (filters.includes(`${filter}`)) result.push(true);
            else result.push(false);
          });

          return result.every((el) => el);
        }
      );

      const filtered = filterArrayIncludes(instances, {
        keys: ["uuid", "service", "title", "billingPlan", "state"],
        value: this.searchParam,
        params: {
          billingPlan: "title",
          service: this.getService,
          state: this.getState,
        },
      });

      if (this.type === "all") return filtered;
      return filtered?.filter(({ type }) => type === this.type);
    },
    sp() {
      return this.$store.getters["servicesProviders/all"];
    },
    namespaces() {
      return this.$store.getters["namespaces/all"];
    },
    accounts() {
      return this.$store.getters["accounts/all"];
    },
    headers() {
      const headers = [
        { text: "ID", value: "id" },
        { text: "Title", value: "title" },
        { text: "Service", value: "service", class: "groupable" },
        { text: "Account", value: "access" },
        { text: "Group (NameSpace)", value: "access.namespace" },
        { text: "Due date", value: "dueDate" },
        { text: "Status", value: "state", class: "groupable" },
        { text: "Tariff", value: "product" },
        { text: "Service provider", value: "sp" },
        { text: "Type", value: "type" },
        { text: "Price", value: "price" },
        { text: "Period", value: "period" },
        { text: "Email", value: "email" },
        { text: "Date", value: "date" },
        { text: "UUID", value: "uuid" },
        { text: "Price model", value: "billingPlan.title", class: "groupable" },
      ];

      if (this.type !== "all") headers.splice(1, 1);
      switch (this.type) {
        case "ione":
          headers.push(
            { text: "IP", value: "state.meta.networking" },
            { text: "CPU", value: "resources.cpu", class: "groupable" },
            { text: "RAM", value: "resources.ram", class: "groupable" },
            { text: "Disk", value: "resources.drive_size", class: "groupable" },
            { text: "OS", value: "config.template_id", class: "groupable" }
          );
          break;
        case "ovh":
          headers.push({ text: "IP", value: "state.meta.networking" });
          break;
        case "goget":
        case "opensrs":
          headers.push({
            text: "Domain",
            value: "resources.domain",
            class: "groupable",
          });

          if (this.type === "opensrs") break;
          else
            headers.push(
              { text: "DCV", value: "resources.dcv", class: "groupable" },
              {
                text: "Approver email",
                value: "resources.approver_email",
                class: "groupable",
              }
            );
      }

      return headers;
    },
    isLoading() {
      return this.$store.getters["services/isLoading"];
    },
    searchParam() {
      return this.$store.getters["appSearch/param"];
    },
    currency() {
      return this.$store.getters["currencies/default"];
    },
  },
  watch: {
    instances() {
      this.fetchError = "";
    },
    headers() {
      const headers = document.querySelectorAll(".groupable");

      headers.forEach(({ children }) => {
        children[1].remove();
      });

      this.changeIcon();
      this.changeFilters();
    },
  },
};
</script><|MERGE_RESOLUTION|>--- conflicted
+++ resolved
@@ -24,15 +24,8 @@
     </template>
 
     <template v-slot:[`item.access`]="{ item }">
-<<<<<<< HEAD
       <router-link :to="{ name: 'Account', params: { accountId: getAccount(item)?.uuid } }">
         {{ getAccount(item)?.title }}
-=======
-      <router-link
-        :to="{ name: 'Account', params: { accountId: getAccount(item).uuid } }"
-      >
-        {{ getAccount(item).title }}
->>>>>>> bb699cdf
       </router-link>
     </template>
 
@@ -279,15 +272,9 @@
       }
     },
     getAccount({ access }) {
-<<<<<<< HEAD
       const { access: { namespace } } = this.namespaces.find(({ uuid }) =>
         uuid === access.namespace) ??
         { access: {} };
-=======
-      const {
-        access: { namespace },
-      } = this.namespaces.find(({ uuid }) => uuid === access.namespace);
->>>>>>> bb699cdf
 
       return this.accounts.find(({ uuid }) => uuid === namespace) ?? {};
     },
