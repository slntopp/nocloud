<template>
  <div class="pa-4">
    <v-tabs
      class="rounded-t-lg"
      v-model="tabsIndex"
      background-color="background-light"
    >
      <v-tab v-for="tab in tabs" :key="tab">{{ tab }}</v-tab>
    </v-tabs>

    <v-tabs-items
      v-model="tabsIndex"
      style="background: var(--v-background-light-base)"
      class="rounded-b-lg"
    >
      <v-tab-item v-for="tab in tabs" :key="tab">
        <nocloud-table
          table-name="plans-products"
          item-key="id"
          sort-by="sorter"
          ref="table"
          v-if="tab === 'Products'"
          v-model="selected"
          :show-expand="true"
          :items="productsArray"
          :headers="headers"
          :expanded.sync="expanded"
        >
          <template v-slot:top>
            <v-toolbar flat color="background">
              <v-toolbar-title>Actions</v-toolbar-title>
              <v-divider inset vertical class="mx-4" />
              <v-spacer />

              <v-btn
                :disabled="selected.length < 1"
                class="mr-2"
                color="background-light"
                @click="copyProducts"
              >
                Copy
              </v-btn>

              <v-btn class="mr-2" color="background-light" @click="addConfig">
                Create
              </v-btn>
              <confirm-dialog @confirm="removeConfig">
                <v-btn color="background-light" :disabled="selected.length < 1">
                  Delete
                </v-btn>
              </confirm-dialog>
            </v-toolbar>
          </template>

          <template v-slot:[`item.key`]="{ item }">
            <v-text-field
              dense
              :value="item.key"
              :rules="generalRule"
              @change="(value) => changeProduct('key', value, item.id)"
            />
          </template>
          <template v-slot:[`item.title`]="{ item }">
            <v-text-field
              dense
              :value="item.title"
              :rules="generalRule"
              @change="(value) => changeProduct('title', value, item.id)"
            />
          </template>
          <template v-slot:[`item.price`]="{ item }">
            <v-text-field
              dense
              type="number"
              :suffix="defaultCurrency"
              :value="item.price"
              :rules="generalRule"
              @change="(value) => changeProduct('price', value, item.id)"
            />
          </template>
          <template v-slot:[`item.period`]="{ item }">
            <date-field
              :period="fullDate[item.id]"
              @changeDate="(value) => changeDate(value, item.id)"
            />
          </template>
          <template v-slot:[`item.public`]="{ item }">
            <v-switch
              :input-value="item.public"
              @change="(value) => changeProduct('public', value, item.id)"
            />
          </template>
          <template v-slot:[`item.sorter`]="{ item }">
            <v-text-field
              type="number"
              :value="item.sorter"
              @change="(value) => changeProduct('sorter', value, item.id)"
            />
          </template>
          <template v-slot:[`item.group`]="{ item }">
            <div class="d-flex align-center">
              <v-select
                v-if="productId !== item.id"
                :items="[...groups.values()]"
                :value="products[item.key].group"
                @change="setGroup($event, item.id)"
              />
              <v-text-field v-else v-model="groupActionPayload" />
              <template v-if="productId !== item.id">
                <v-btn icon @click="setGroupAction('edit', products[item.key])">
                  <v-icon>mdi-pencil</v-icon>
                </v-btn>
                <v-btn icon @click="setGroupAction('add', products[item.key])">
                  <v-icon>mdi-plus</v-icon>
                </v-btn>
              </template>
              <template v-else>
                <v-btn icon @click="setGroupAction('')">
                  <v-icon>mdi-cancel</v-icon>
                </v-btn>
                <v-btn icon @click="invokeGroupAction(item)">
                  <v-icon>mdi-content-save</v-icon>
                </v-btn>
              </template>
            </div>
          </template>
          <template v-slot:[`item.kind`]="{ item }">
            <v-radio-group
              row
              mandatory
              :value="item.kind"
              @change="(value) => changeProduct('kind', value, item.id)"
            >
              <v-radio
                v-for="(kind, i) of kinds"
                :style="{ marginRight: i === kinds.length - 1 ? 0 : 16 }"
                :key="kind"
                :value="kind"
                :label="kind.toLowerCase()"
              />
            </v-radio-group>
          </template>
          <template v-slot:expanded-item="{ headers, item }">
            <td />
            <td :colspan="headers.length - 1">
              <v-text-field
                dense
                class="pt-4"
                label="Image link"
                v-if="type === 'empty'"
                v-model="item.meta.image"
              />
              <v-subheader class="px-0">
                {{
                  type === "empty" ? "Description" : "Amount of resources"
                }}:
              </v-subheader>
<<<<<<< HEAD

              <template v-if="type === 'empty'">
                <vue-editor class="html-editor" v-model="item.meta.description" />
                <plans-empty-table
                  :resources="item.meta.resources ?? []"
                  @update:resource="(value) =>
                    changeMeta(value, item.id, item.meta.resources)
                  "
                />
              </template>

=======
              <rich-editor
                v-if="type === 'empty'"
                v-model="item.meta.description"
              />
>>>>>>> f9f18fc6
              <json-editor
                v-else
                :json="item.resources"
                @changeValue="
                  (value) => changeProduct('amount', value, item.id)
                "
              />

              <v-subheader class="px-0 pt-4">Installation price:</v-subheader>
              <v-text-field
                dense
                type="number"
                style="width: 150px"
                :value="item.installationFee"
                :suffix="defaultCurrency"
                @input="
                  (value) => changeProduct('installationFee', +value, item.id)
                "
              />
            </td>
          </template>
        </nocloud-table>

        <plans-resources-table
          v-else-if="tab === 'Resources'"
          :resources="resources"
          @change:resource="changeResource"
        />
      </v-tab-item>
    </v-tabs-items>
  </div>
</template>

<script setup>
import { onMounted, ref, toRefs, watch } from "vue";
import dateField from "@/components/date.vue";
import JsonEditor from "@/components/JsonEditor.vue";
import nocloudTable from "@/components/table.vue";
import plansResourcesTable from "@/components/plans_resources_table.vue";
import plansEmptyTable from "@/components/plans_empty_table.vue";
import confirmDialog from "@/components/confirmDialog.vue";
import { getFullDate } from "@/functions";
import useCurrency from "@/hooks/useCurrency";
import RichEditor from "@/components/ui/richEditor.vue";

const props = defineProps({
  type: { type: String, required: true },
  products: { type: Object, required: true },
  resources: { type: Array, required: true },
});
const emits = defineEmits(["change:resource", "change:product", "change:meta"]);
const { products, resources } = toRefs(props);

const { defaultCurrency } = useCurrency();

const productsArray = ref([]);
const table = ref();
const fullDate = ref({});
const selected = ref([]);
const expanded = ref([]);
const tabsIndex = ref(0);

const groups = ref(new Map());
const productId = ref("");
const groupAction = ref("");
const groupActionPayload = ref("");

const generalRule = [(v) => !!v || "This field is required!"];
const kinds = ["POSTPAID", "PREPAID"];
const tabs = ["Products", "Resources"];

const headers = [
  { text: "Key", value: "key" },
  { text: "Title", value: "title" },
  { text: "Price", value: "price", width: 150 },
  { text: "Period", value: "period", width: 220 },
  { text: "Kind", value: "kind", width: 228 },
  { text: "Group", value: "group", width: 300 },
  { text: "Public", value: "public" },
  { text: "Sorter", value: "sorter" },
];

onMounted(() => {
  setProductsArray();
  setFullDates(products.value);
  setDefaultGroups();
});

function changeDate({ value }, id) {
  fullDate.value[id] = value;
  emits("change:product", { key: "date", value, id });
}

function changeProduct(key, value, id) {
  emits("change:product", { key, value, id });
}

function changeResource(data) {
  emits("change:resource", data);
}

function changeMeta(data, id, resources) {
  const value = (data.key === "resources")
    ? data.value
    : JSON.parse(JSON.stringify(resources));

  if (data.key !== "resources") {
    const i = value.findIndex(({ id }) => id === data.id);

    try {
      value[i][data.key] = JSON.parse(data.value);
    } catch {
      value[i][data.key] = data.value;
    }
  }

  emits("change:meta", { key: "resources", value, id });
}

const setProductsArray = () => {
  productsArray.value = Object.keys(products.value).map((key) => ({
    ...products.value[key],
    key,
  }));
};

const setDefaultGroups = () => {
  for (const key in products.value) {
    let group = products.value[key]?.group;
    if (!group) {
      changeProduct("group", "default", products.value[key].id);
      group = "default";
    }

    groups.value.set(group, group);
  }
};

const setGroupAction = (action, item) => {
  groupAction.value = action;
  groupActionPayload.value = item?.group || "";
  productId.value = item?.id || "";
};

const invokeGroupAction = (item) => {
  if (groupAction.value === "edit") {
    changeGroupName(products.value[item.key].group, groupActionPayload.value);
  } else {
    setGroup(groupActionPayload.value, item.id);
  }

  setGroupAction("");
};

const changeGroupName = (group, newGroup) => {
  for (const key in products.value) {
    if (products.value[key].group === group) {
      changeProduct("group", newGroup, products.value[key].id);
    }
  }

  groups.value.delete(group);
  groups.value.set(newGroup, newGroup);
  setProductsArray();
};

const setGroup = (group, id) => {
  changeProduct("group", group, id);
  groups.value.set(group, group);
  setProductsArray();
};

const copyProducts = () => {
  setProductsArray();
  const copiedProducts = [
    ...selected.value.map((p) => ({
      ...p,
      id: Math.random().toString(16).slice(2),
    })),
  ];

  const newProducts = {};
  for (const product of productsArray.value) {
    const key = product.key;
    delete product.key;
    newProducts[key] = product;
  }
  for (const product of copiedProducts) {
    const key = product.key;
    delete product.key;
    newProducts[key + " 1"] = product;
  }

  changeProduct("products", newProducts);
  setFullDates(newProducts);
  selected.value = [];
};

function addConfig() {
  const result = { ...products.value };
  result[""] = {
    key: "",
    title: "",
    kind: "POSTPAID",
    price: 0,
    group: groups.value.values().next().value,
    period: 0,
    resources: {},
    public: true,
    meta: {},
    sorter: Object.keys(result).length,
    id: Math.random().toString(16).slice(2),
  };

  changeProduct("products", result);
  setProductsArray();
}

function removeConfig() {
  const value = productsArray.value.filter(
    ({ id }) => !selected.value.find((el) => el.id === id)
  );
  const result = {};

  value.forEach((product, i) => {
    const { key } = product;

    delete product.key;
    product.sorter = i;
    result[key] = product;
  });
  changeProduct("products", result);
}

const setFullDates = (products) => {
  Object.values(products).forEach(({ period, id }) => {
    fullDate.value[id] = getFullDate(period);
  });
};

watch(table, (value) => {
  const { rows } = value[0].$el.children[1].children[0];
  const allElements = Object.values(rows).slice(1);
  const height = parseInt(getComputedStyle(allElements[0]).height);

  allElements.forEach((element, i) => {
    element.id = i;
    element.draggable = true;
    element.style.cursor = "grab";
    // element.style.transition = '0.3s';

    element.addEventListener("dragstart", (e) => {
      const img = document.createElement("img");

      e.dataTransfer.dropEffect = "move";
      e.dataTransfer.effectAllowed = "move";

      e.dataTransfer.setDragImage(img, 0, 0);
      e.dataTransfer.setData("text/id", element.id);
      e.dataTransfer.setData("text/y", e.clientY);
    });

    element.addEventListener("dragover", (e) => {
      const i = +e.dataTransfer.getData("text/id");
      const initY = e.dataTransfer.getData("text/y");
      const nextIndex = Math.round((e.clientY - initY) / height) + i;

      allElements[i].style.cssText = `transform: translateY(${
        e.clientY - initY
      }px)`;
      allElements[i].setAttribute("data-i", nextIndex);
      e.preventDefault();
    });

    element.addEventListener("dragend", (e) => {
      allElements.forEach((el) => {
        const j = +e.dataTransfer.getData("text/id");
        let i = +el.getAttribute("data-i");

        if (i >= allElements.length) i = allElements.length - 1;
        if (isFinite(i) && i > -1 && i !== j) {
          const product1 = productsArray.value.find(
            (el) => el.sorter === i
          ).key;
          const product2 = productsArray.value.find(
            (el) => el.sorter === j
          ).key;

          products.value[product1].sorter = j;
          products.value[product2].sorter = i;
          [allElements[i], allElements[j]] = [allElements[j], allElements[i]];
        }

        el.removeAttribute("style");
        el.removeAttribute("data-i");

        el.style.cursor = "grab";
        // el.style.transition = '0.3s';
      });

      for (let i = 0; i < allElements.length; i++) {
        allElements[i].id = i;
      }
    });
  });
});
watch(
  products,
  () => {
    setProductsArray();
  },
  { deep: true }
);
</script>

<style lang="scss">
.mw-20 {
  max-width: 150px;
}
</style><|MERGE_RESOLUTION|>--- conflicted
+++ resolved
@@ -155,10 +155,9 @@
                   type === "empty" ? "Description" : "Amount of resources"
                 }}:
               </v-subheader>
-<<<<<<< HEAD
 
               <template v-if="type === 'empty'">
-                <vue-editor class="html-editor" v-model="item.meta.description" />
+                <rich-editor class="html-editor" v-model="item.meta.description" />
                 <plans-empty-table
                   :resources="item.meta.resources ?? []"
                   @update:resource="(value) =>
@@ -167,12 +166,6 @@
                 />
               </template>
 
-=======
-              <rich-editor
-                v-if="type === 'empty'"
-                v-model="item.meta.description"
-              />
->>>>>>> f9f18fc6
               <json-editor
                 v-else
                 :json="item.resources"
