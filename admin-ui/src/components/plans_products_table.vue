<template>
  <div class="pa-4">
    <v-tabs
      class="rounded-t-lg"
      v-model="tabsIndex"
      background-color="background-light"
    >
      <v-tab v-for="tab in tabs" :key="tab">{{ tab }}</v-tab>
    </v-tabs>

    <v-tabs-items
      v-model="tabsIndex"
      style="background: var(--v-background-light-base)"
      class="rounded-b-lg"
    >
      <v-tab-item v-for="tab in tabs" :key="tab">
        <nocloud-table
          table-name="plans-products"
          item-key="id"
          sort-by="sorter"
          ref="table"
          v-if="tab === 'Products'"
          v-model="selected"
          :show-expand="true"
          :items="productsArray"
          :headers="headers"
          :expanded.sync="expanded"
        >
          <template v-slot:top>
            <v-toolbar flat color="background">
              <v-toolbar-title>Actions</v-toolbar-title>
              <v-divider inset vertical class="mx-4" />
              <v-spacer />

              <v-dialog width="90vw" v-model="isEditOpen">
                <template v-slot:activator="{ on, attrs }">
                  <v-btn
                    :disabled="selected.length < 1"
                    v-bind="attrs"
                    v-on="on"
                    class="mr-2"
                    color="background-light"
                  >
                    Edit
                  </v-btn>
                </template>

                <v-card class="pa-4">
                  <v-subheader class="px-0"> Description: </v-subheader>
                  <rich-editor v-model="newMeta.description" />

                  <v-row class="mt-5" justify="end">
                    <v-btn class="mx-2" @click="isEditOpen = false"
                      >Close</v-btn
                    >
                    <v-btn @click="saveNewMeta" class="mx-2">Save</v-btn>
                  </v-row>
                </v-card>
              </v-dialog>

              <v-btn
                :disabled="selected.length < 1"
                class="mr-2"
                color="background-light"
                @click="copyProducts"
              >
                Copy
              </v-btn>

              <v-btn class="mr-2" color="background-light" @click="addConfig">
                Create
              </v-btn>
              <confirm-dialog @confirm="removeConfig">
                <v-btn color="background-light" :disabled="selected.length < 1">
                  Delete
                </v-btn>
              </confirm-dialog>
            </v-toolbar>
          </template>

          <template v-slot:[`item.key`]="{ item }">
            <v-text-field
              dense
              :value="item.key"
              :rules="[rules.required]"
              @change="(value) => changeProduct('key', value, item.id)"
            />
          </template>
          <template v-slot:[`item.title`]="{ item }">
            <v-text-field
              dense
              :value="item.title"
              :rules="[rules.required]"
              @change="(value) => changeProduct('title', value, item.id)"
            />
          </template>
          <template v-slot:[`item.price`]="{ item }">
            <v-text-field
              dense
              type="number"
              :suffix="defaultCurrency?.title"
              :value="item.price"
              :rules="[rules.price]"
              @change="(value) => changeProduct('price', value, item.id)"
            />
          </template>
          <template v-slot:[`item.period`]="{ item }">
            <date-field
              v-if="!isOneTime(item)"
              :period="fullDate[item.id]"
              @changeDate="(value) => changeDate(value, item.id)"
            />
          </template>
          <template v-slot:[`item.public`]="{ item }">
            <v-switch
              :input-value="item.public"
              @change="(value) => changeProduct('public', value, item.id)"
            />
          </template>
          <template v-slot:[`item.sorter`]="{ item }">
            <v-text-field
              type="number"
              :value="item.sorter"
              @change="(value) => changeProduct('sorter', value, item.id)"
            />
          </template>
          <template v-slot:[`item.group`]="{ item }">
            <div class="d-flex align-center">
              <v-select
                v-if="productId !== item.id"
                :items="[...groups.values()]"
                :value="products[item.key]?.group"
                @change="setGroup($event, item.id)"
              />
              <v-text-field v-else v-model="groupActionPayload" />
              <template v-if="productId !== item.id">
                <v-btn icon @click="setGroupAction('edit', products[item.key])">
                  <v-icon>mdi-pencil</v-icon>
                </v-btn>
                <v-btn icon @click="setGroupAction('add', products[item.key])">
                  <v-icon>mdi-plus</v-icon>
                </v-btn>
              </template>
              <template v-else>
                <v-btn icon @click="setGroupAction('')">
                  <v-icon>mdi-cancel</v-icon>
                </v-btn>
                <v-btn icon @click="invokeGroupAction(item)">
                  <v-icon>mdi-content-save</v-icon>
                </v-btn>
              </template>
            </div>
          </template>
          <template v-slot:[`item.kind`]="{ item }">
            <v-radio-group
              :disabled="isOneTime(item)"
              row
              mandatory
              :value="item.kind"
              @change="(value) => changeProduct('kind', value, item.id)"
            >
              <v-radio
                v-for="(kind, i) of kinds"
                :style="{ marginRight: i === kinds.length - 1 ? 0 : 16 }"
                :key="kind"
                :value="kind"
                :label="kind.toLowerCase()"
              />
            </v-radio-group>
          </template>

          <template v-slot:[`item.meta.oneTime`]="{ item }">
            <v-switch
              :input-value="item.meta?.oneTime"
              @change="changeOneTime(item, $event)"
            />
          </template>

          <template v-slot:[`item.addons`]="{ item }">
            <product-addons-dialog
              @change:addons="changeProductAddons(item, $event)"
              :addons="item.addons"
            />
          </template>

          <template v-slot:expanded-item="{ headers, item }">
            <td />
            <td :colspan="headers.length - 1">
              <v-text-field
                dense
                class="pt-4"
                label="Image link"
                v-if="type === 'empty'"
                v-model="item.meta.image"
              />

              <v-subheader class="px-0"> Description: </v-subheader>
              <rich-editor
                class="html-editor"
                @input="changeProduct('description', $event, item.id)"
                :value="item.description"
              />

              <template v-if="type === 'empty'">
                <plans-empty-table
                  :rules="rules"
                  :resources="item.meta.resources ?? []"
                  @update:resource="
                    changeMeta($event, item.id, item.meta.resources)
                  "
                />
              </template>

              <template v-else>
                <v-subheader class="px-0"> Amount of resources </v-subheader>
                <json-editor
                  :json="item.resources"
                  @changeValue="changeProduct('amount', $event, item.id)"
                />
              </template>

<<<<<<< HEAD
              <v-subheader class="px-0 pt-4">Installation price:</v-subheader>
              <v-text-field
                dense
                type="number"
                style="width: 150px"
                :value="item.installationFee"
                :suffix="defaultCurrency?.title"
                @input="changeProduct('installationFee', +$event, item.id)"
              />
=======
              <v-row>
                <v-col>
                  <v-subheader class="px-0 pt-4">Installation price:</v-subheader>
                  <v-text-field
                    dense
                    type="number"
                    style="width: 150px"
                    :value="item.installationFee"
                    :suffix="defaultCurrency"
                    @input="
                      (value) => changeProduct('installationFee', +value, item.id)
                    "
                  />
                </v-col>
                <v-col>
                  <v-subheader class="px-0 pt-4">Min disk size:</v-subheader>
                  <v-text-field
                    dense
                    type="number"
                    style="width: 150px"
                    :value="item.meta.minDiskSize"
                    @input="
                      (value) => changeProduct('meta', { ...item.meta, minDiskSize: +value }, item.id)
                    "
                  />
                </v-col>
                <v-col>
                  <v-subheader class="px-0 pt-4">Max disk size:</v-subheader>
                  <v-text-field
                    dense
                    type="number"
                    style="width: 150px"
                    :value="item.meta.maxDiskSize"
                    @input="
                      (value) => changeProduct('meta', { ...item.meta, maxDiskSize: +value }, item.id)
                    "
                  />
                </v-col>
              </v-row>
>>>>>>> f3df5f68
            </td>
          </template>
        </nocloud-table>

        <plans-resources-table
          v-else-if="tab === 'Resources'"
          :rules="rules"
          :resources="resources.filter((v) => v.virtual === false)"
          :default-virtual="false"
          :type="type"
          @change:resource="changeResource(false, $event)"
        />

        <plan-addons-table
          @change:addons="emits('change:addons', $event)"
          v-else-if="tab === 'Addons'"
          :addons="addons"
        />
      </v-tab-item>
    </v-tabs-items>
  </div>
</template>

<script setup>
import { computed, onMounted, ref, toRefs, watch } from "vue";
import dateField from "@/components/date.vue";
import JsonEditor from "@/components/JsonEditor.vue";
import nocloudTable from "@/components/table.vue";
import plansResourcesTable from "@/components/plans_resources_table.vue";
import plansEmptyTable from "@/components/plans_empty_table.vue";
import planAddonsTable from "@/components/planAddonsTable.vue";
import productAddonsDialog from "@/components/product_addons_dialog.vue";
import confirmDialog from "@/components/confirmDialog.vue";
import { getFullDate } from "@/functions";
import useCurrency from "@/hooks/useCurrency";
import RichEditor from "@/components/ui/richEditor.vue";

const props = defineProps({
  addons: { type: Array, required: true },
  type: { type: String, required: true },
  products: { type: Object, required: true },
  resources: { type: Array, required: true },
  rules: { type: Object },
});
const emits = defineEmits([
  "change:resource",
  "change:product",
  "change:meta",
  "change:addons",
]);
const { products, resources, rules, type } = toRefs(props);

const { defaultCurrency } = useCurrency();

const productsArray = ref([]);
const table = ref();
const fullDate = ref({});
const selected = ref([]);
const expanded = ref([]);
const tabsIndex = ref(0);

const groups = ref(new Map());
const productId = ref("");
const groupAction = ref("");
const groupActionPayload = ref("");

const kinds = ["POSTPAID", "PREPAID"];

const tabs = computed(() => {
  return ["Products", "Resources", "Addons"];
});

const headers = computed(() =>
  [
    { text: "Key", value: "key", width: 250 },
    { text: "Title", value: "title", width: 250 },
    { text: "Price", value: "price", width: 150 },
    {
      text: "One time",
      value: "meta.oneTime",
    },
    { text: "Period", value: "period", width: 220 },
    { text: "Kind", value: "kind", width: 228 },
    { text: "Group", value: "group", width: 300 },
    { text: "Public", value: "public" },
    { text: "Sorter", value: "sorter" },
    {
      text: "Addons",
      value: "addons",
    },
  ].filter((f) => !!f)
);

const isEditOpen = ref(false);
const newMeta = ref({ description: "" });

onMounted(() => {
  setProductsArray();
  setFullDates(products.value);
  setDefaultGroups();
});

function changeDate({ value }, id) {
  fullDate.value[id] = value;
  emits("change:product", { key: "date", value, id });
}

function changeProduct(key, value, id) {
  emits("change:product", { key, value, id });
}

function changeResource(virtual, data) {
  if (data.key === "resources") {
    data.value = [
      ...resources.value.filter((r) => r.virtual !== virtual),
      ...data.value,
    ];
  }
  emits("change:resource", data);
}

function changeMeta(data, id, resources) {
  const value =
    data.key === "resources"
      ? data.value
      : JSON.parse(JSON.stringify(resources));

  if (data.key !== "resources") {
    const i = value.findIndex(({ id }) => id === data.id);

    try {
      value[i][data.key] = JSON.parse(data.value);
    } catch {
      value[i][data.key] = data.value;
    }
  }

  emits("change:meta", { key: "resources", value, id });
}

function changeOneTime(item, value) {
  if (value) {
    changeProduct("kind", "POSTPAID", item.id);
    changeProduct("period", 0, item.id);
  }
  changeProduct("meta", { ...item.meta, oneTime: value }, item.id);
}

function changeProductAddons(item, value) {
  changeProduct("addons", value, item.id);
}

function isOneTime(item) {
  return item.meta.oneTime;
}

const setProductsArray = () => {
  productsArray.value = Object.keys(products.value).map((key) => ({
    ...products.value[key],
    key,
  }));
};

const setDefaultGroups = () => {
  for (const key in products.value) {
    let group = products.value[key]?.group;
    if (!group) {
      changeProduct("group", "default", products.value[key].id);
      group = "default";
    }

    groups.value.set(group, group);
  }
};

const setGroupAction = (action, item) => {
  groupAction.value = action;
  groupActionPayload.value = item?.group || "";
  productId.value = item?.id || "";
};

const invokeGroupAction = (item) => {
  if (groupAction.value === "edit") {
    changeGroupName(products.value[item.key].group, groupActionPayload.value);
  } else {
    setGroup(groupActionPayload.value, item.id);
  }

  setGroupAction("");
};

const changeGroupName = (group, newGroup) => {
  for (const key in products.value) {
    if (products.value[key].group === group) {
      changeProduct("group", newGroup, products.value[key].id);
    }
  }

  groups.value.delete(group);
  groups.value.set(newGroup, newGroup);
  setProductsArray();
};

const setGroup = (group, id) => {
  changeProduct("group", group, id);
  groups.value.set(group, group);
  setProductsArray();
};

const copyProducts = () => {
  setProductsArray();
  const copiedProducts = [
    ...selected.value.map((p) => ({
      ...p,
      id: Math.random().toString(16).slice(2),
    })),
  ];

  const newProducts = {};
  for (const product of productsArray.value) {
    const key = product.key;
    delete product.key;
    newProducts[key] = product;
  }
  for (const product of copiedProducts) {
    const key = product.key;
    delete product.key;
    newProducts[key + " 1"] = product;
  }

  changeProduct("products", newProducts);
  setFullDates(newProducts);
  selected.value = [];
};

const saveNewMeta = async () => {
  setProductsArray();

  const newProducts = {};
  for (const product of productsArray.value) {
    const key = product.key;
    delete product.key;
    newProducts[key] = product;
  }

  for (const product of selected.value) {
    const key = product.key;
    delete product.key;
    newProducts[key] = {
      ...product,
      description: newMeta.value.description,
    };
  }

  changeProduct("products", newProducts);
  setFullDates(newProducts);

  selected.value = [];
  isEditOpen.value = false;
  newMeta.value = { description: "" };
};

function addConfig() {
  const result = { ...products.value };
  result[""] = {
    key: "",
    title: "",
    kind: "POSTPAID",
    price: 0,
    group: groups.value.values().next().value,
    period: 0,
    resources: {},
    public: true,
    meta: {},
    sorter: Object.keys(result).length,
    id: Math.random().toString(16).slice(2),
  };

  changeProduct("products", result);
  setProductsArray();
}

function removeConfig() {
  const value = productsArray.value.filter(
    ({ id }) => !selected.value.find((el) => el.id === id)
  );
  const result = {};

  value.forEach((product) => {
    const { key } = product;

    delete product.key;
    result[key] = product;
  });
  changeProduct("products", result);
}

const setFullDates = (products) => {
  Object.values(products).forEach(({ period, id }) => {
    fullDate.value[id] = getFullDate(period);
  });
};

watch(table, (value) => {
  const { rows } = value[0].$el.children[1].children[0];
  const allElements = Object.values(rows).slice(1);
  const height = parseInt(getComputedStyle(allElements[0]).height);

  allElements.forEach((element, i) => {
    element.id = i;
    element.draggable = true;
    element.style.cursor = "grab";
    // element.style.transition = '0.3s';

    element.addEventListener("dragstart", (e) => {
      const img = document.createElement("img");

      e.dataTransfer.dropEffect = "move";
      e.dataTransfer.effectAllowed = "move";

      e.dataTransfer.setDragImage(img, 0, 0);
      e.dataTransfer.setData("text/id", element.id);
      e.dataTransfer.setData("text/y", e.clientY);
    });

    element.addEventListener("dragover", (e) => {
      const i = +e.dataTransfer.getData("text/id");
      const initY = e.dataTransfer.getData("text/y");
      const nextIndex = Math.round((e.clientY - initY) / height) + i;

      allElements[i].style.cssText = `transform: translateY(${
        e.clientY - initY
      }px)`;
      allElements[i].setAttribute("data-i", nextIndex);
      e.preventDefault();
    });

    element.addEventListener("dragend", (e) => {
      allElements.forEach((el) => {
        const j = +e.dataTransfer.getData("text/id");
        let i = +el.getAttribute("data-i");

        if (i >= allElements.length) i = allElements.length - 1;
        if (isFinite(i) && i > -1 && i !== j) {
          const product1 = productsArray.value.find(
            (el) => el.sorter === i
          ).key;
          const product2 = productsArray.value.find(
            (el) => el.sorter === j
          ).key;

          products.value[product1].sorter = j;
          products.value[product2].sorter = i;
          [allElements[i], allElements[j]] = [allElements[j], allElements[i]];
        }

        el.removeAttribute("style");
        el.removeAttribute("data-i");

        el.style.cursor = "grab";
        // el.style.transition = '0.3s';
      });

      for (let i = 0; i < allElements.length; i++) {
        allElements[i].id = i;
      }
    });
  });
});
watch(
  products,
  () => {
    setProductsArray();
  },
  { deep: true }
);
</script>

<style lang="scss">
.mw-20 {
  max-width: 150px;
}
</style><|MERGE_RESOLUTION|>--- conflicted
+++ resolved
@@ -218,18 +218,6 @@
                   @changeValue="changeProduct('amount', $event, item.id)"
                 />
               </template>
-
-<<<<<<< HEAD
-              <v-subheader class="px-0 pt-4">Installation price:</v-subheader>
-              <v-text-field
-                dense
-                type="number"
-                style="width: 150px"
-                :value="item.installationFee"
-                :suffix="defaultCurrency?.title"
-                @input="changeProduct('installationFee', +$event, item.id)"
-              />
-=======
               <v-row>
                 <v-col>
                   <v-subheader class="px-0 pt-4">Installation price:</v-subheader>
@@ -269,7 +257,6 @@
                   />
                 </v-col>
               </v-row>
->>>>>>> f3df5f68
             </td>
           </template>
         </nocloud-table>
