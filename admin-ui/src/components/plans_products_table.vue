<template>
  <div class="pa-4">
    <v-tabs
      class="rounded-t-lg"
      v-model="tabsIndex"
      background-color="background-light"
    >
      <v-tab v-for="tab in tabs" :key="tab">{{ tab }}</v-tab>
    </v-tabs>

    <v-tabs-items
      v-model="tabsIndex"
      style="background: var(--v-background-light-base)"
      class="rounded-b-lg"
    >
      <v-tab-item v-for="tab in tabs" :key="tab">
        <nocloud-table
          table-name="plans-products"
          item-key="id"
          sort-by="sorter"
          ref="table"
          v-if="tab === 'Products'"
          v-model="selected"
          :show-expand="true"
          :items="productsArray"
          :headers="headers"
          :expanded.sync="expanded"
        >
          <template v-slot:top>
            <v-toolbar flat color="background">
              <v-toolbar-title>Actions</v-toolbar-title>
              <v-divider inset vertical class="mx-4" />
              <v-spacer />

              <v-btn
                :disabled="selected.length < 1"
                class="mr-2"
                color="background-light"
                @click="copyProducts"
              >
                Copy
              </v-btn>

              <v-btn class="mr-2" color="background-light" @click="addConfig">
                Create
              </v-btn>
              <confirm-dialog @confirm="removeConfig">
                <v-btn color="background-light" :disabled="selected.length < 1">
                  Delete
                </v-btn>
              </confirm-dialog>
            </v-toolbar>
          </template>

          <template v-slot:[`item.key`]="{ item }">
            <v-text-field
              dense
              :value="item.key"
              :rules="generalRule"
              @change="(value) => changeProduct('key', value, item.id)"
            />
          </template>
          <template v-slot:[`item.title`]="{ item }">
            <v-text-field
              dense
              :value="item.title"
              :rules="generalRule"
              @change="(value) => changeProduct('title', value, item.id)"
            />
          </template>
          <template v-slot:[`item.price`]="{ item }">
            <v-text-field
              dense
              type="number"
              :suffix="defaultCurrency"
              :value="item.price"
              :rules="generalRule"
              @change="(value) => changeProduct('price', value, item.id)"
            />
          </template>
          <template v-slot:[`item.period`]="{ item }">
            <date-field
              :period="fullDate[item.id]"
              @changeDate="(value) => changeDate(value, item.id)"
            />
          </template>
          <template v-slot:[`item.public`]="{ item }">
            <v-switch
              :input-value="item.public"
              @change="(value) => changeProduct('public', value, item.id)"
            />
          </template>
          <template v-slot:[`item.sorter`]="{ item }">
            <v-text-field
              type="number"
              :value="item.sorter"
              @change="(value) => changeProduct('sorter', value, item.id)"
            />
          </template>
          <template v-slot:[`item.group`]="{ item }">
            <div class="d-flex align-center">
              <v-select
                v-if="productId !== item.id"
                :items="[...groups.values()]"
                :value="products[item.key].group"
                @change="setGroup($event, item.id)"
              />
              <v-text-field v-else v-model="groupActionPayload" />
              <template v-if="productId !== item.id">
                <v-btn icon @click="setGroupAction('edit', products[item.key])">
                  <v-icon>mdi-pencil</v-icon>
                </v-btn>
                <v-btn icon @click="setGroupAction('add', products[item.key])">
                  <v-icon>mdi-plus</v-icon>
                </v-btn>
              </template>
              <template v-else>
                <v-btn icon @click="setGroupAction('')">
                  <v-icon>mdi-cancel</v-icon>
                </v-btn>
                <v-btn icon @click="invokeGroupAction(item)">
                  <v-icon>mdi-content-save</v-icon>
                </v-btn>
              </template>
            </div>
          </template>
          <template v-slot:[`item.kind`]="{ item }">
            <v-radio-group
              row
              mandatory
              :value="item.kind"
              @change="(value) => changeProduct('kind', value, item.id)"
            >
              <v-radio
                v-for="(kind, i) of kinds"
                :style="{ marginRight: i === kinds.length - 1 ? 0 : 16 }"
                :key="kind"
                :value="kind"
                :label="kind.toLowerCase()"
              />
            </v-radio-group>
          </template>
          <template v-slot:expanded-item="{ headers, item }">
            <td />
            <td :colspan="headers.length - 1">
              <v-text-field
                dense
                class="pt-4"
                label="Image link"
                v-if="type === 'empty'"
                v-model="item.meta.image"
              />
              <v-subheader class="px-0">
                {{
                  type === "empty" ? "Description" : "Amount of resources"
                }}:
              </v-subheader>

<<<<<<< HEAD
              <rich-editor
                v-if="type === 'virtual'"
=======
              <vue-editor
                class="html-editor"
                v-if="type === 'empty'"
>>>>>>> 23aedc99
                v-model="item.meta.description"
              />
              <json-editor
                v-else
                :json="item.resources"
                @changeValue="
                  (value) => changeProduct('amount', value, item.id)
                "
              />

              <v-subheader class="px-0 pt-4">Installation price:</v-subheader>
              <v-text-field
                dense
                type="number"
                style="width: 150px"
                :value="item.installationFee"
                :suffix="defaultCurrency"
                @input="
                  (value) => changeProduct('installationFee', +value, item.id)
                "
              />
            </td>
          </template>
        </nocloud-table>

        <plans-resources-table
          v-else-if="tab === 'Resources'"
          :resources="resources"
          @change:resource="changeResource"
        />
      </v-tab-item>
    </v-tabs-items>
  </div>
</template>

<script setup>
import { onMounted, ref, toRefs, watch } from "vue";
import dateField from "@/components/date.vue";
import JsonEditor from "@/components/JsonEditor.vue";
import nocloudTable from "@/components/table.vue";
import plansResourcesTable from "@/components/plans_resources_table.vue";
import confirmDialog from "@/components/confirmDialog.vue";
import { getFullDate } from "@/functions";
import useCurrency from "@/hooks/useCurrency";
import RichEditor from "@/components/ui/richEditor.vue";

const props = defineProps({
  type: { type: String, required: true },
  products: { type: Object, required: true },
  resources: { type: Array, required: true },
});
const emits = defineEmits(["change:resource", "change:product"]);
const { products, resources } = toRefs(props);

const { defaultCurrency } = useCurrency();

const productsArray = ref([]);
const table = ref();
const fullDate = ref({});
const selected = ref([]);
const expanded = ref([]);
const tabsIndex = ref(0);

const groups = ref(new Map());
const productId = ref("");
const groupAction = ref("");
const groupActionPayload = ref("");

const generalRule = [(v) => !!v || "This field is required!"];
const kinds = ["POSTPAID", "PREPAID"];
const tabs = ["Products", "Resources"];

const headers = [
  { text: "Key", value: "key" },
  { text: "Title", value: "title" },
  { text: "Price", value: "price", width: 150 },
  { text: "Period", value: "period", width: 220 },
  { text: "Kind", value: "kind", width: 228 },
  { text: "Group", value: "group", width: 300 },
  { text: "Public", value: "public" },
  { text: "Sorter", value: "sorter" },
];

onMounted(() => {
  setProductsArray();
  setFullDates(products.value);
  setDefaultGroups();
});

function changeDate({ value }, id) {
  fullDate.value[id] = value;
  emits("change:product", { key: "date", value, id });
}

function changeProduct(key, value, id) {
  emits("change:product", { key, value, id });
}

function changeResource(data) {
  emits("change:resource", data);
}

const setProductsArray = () => {
  productsArray.value = Object.keys(products.value).map((key) => ({
    ...products.value[key],
    key,
  }));
};

const setDefaultGroups = () => {
  for (const key in products.value) {
    let group = products.value[key]?.group;
    if (!group) {
      changeProduct("group", "default", products.value[key].id);
      group = "default";
    }

    groups.value.set(group, group);
  }
};

const setGroupAction = (action, item) => {
  groupAction.value = action;
  groupActionPayload.value = item?.group || "";
  productId.value = item?.id || "";
};

const invokeGroupAction = (item) => {
  if (groupAction.value === "edit") {
    changeGroupName(products.value[item.key].group, groupActionPayload.value);
  } else {
    setGroup(groupActionPayload.value, item.id);
  }

  setGroupAction("");
};

const changeGroupName = (group, newGroup) => {
  for (const key in products.value) {
    if (products.value[key].group === group) {
      changeProduct("group", newGroup, products.value[key].id);
    }
  }

  groups.value.delete(group);
  groups.value.set(newGroup, newGroup);
  setProductsArray();
};

const setGroup = (group, id) => {
  changeProduct("group", group, id);
  groups.value.set(group, group);
  setProductsArray();
};

const copyProducts = () => {
  setProductsArray();
  const copiedProducts = [
    ...selected.value.map((p) => ({
      ...p,
      id: Math.random().toString(16).slice(2),
    })),
  ];

  const newProducts = {};
  for (const product of productsArray.value) {
    const key = product.key;
    delete product.key;
    newProducts[key] = product;
  }
  for (const product of copiedProducts) {
    const key = product.key;
    delete product.key;
    newProducts[key + " 1"] = product;
  }

  changeProduct("products", newProducts);
  setFullDates(newProducts);
  selected.value = [];
};

function addConfig() {
  const result = { ...products.value };
  result[""] = {
    key: "",
    title: "",
    kind: "POSTPAID",
    price: 0,
    group: groups.value.values().next().value,
    period: 0,
    resources: {},
    public: true,
    meta: {},
    sorter: Object.keys(result).length,
    id: Math.random().toString(16).slice(2),
  };

  changeProduct("products", result);
  setProductsArray();
}

function removeConfig() {
  const value = productsArray.value.filter(
    ({ id }) => !selected.value.find((el) => el.id === id)
  );
  const result = {};

  value.forEach((product, i) => {
    const { key } = product;

    delete product.key;
    product.sorter = i;
    result[key] = product;
  });
  changeProduct("products", result);
}

const setFullDates = (products) => {
  Object.values(products).forEach(({ period, id }) => {
    fullDate.value[id] = getFullDate(period);
  });
};

watch(table, (value) => {
  const { rows } = value[0].$el.children[1].children[0];
  const allElements = Object.values(rows).slice(1);
  const height = parseInt(getComputedStyle(allElements[0]).height);

  allElements.forEach((element, i) => {
    element.id = i;
    element.draggable = true;
    element.style.cursor = "grab";
    // element.style.transition = '0.3s';

    element.addEventListener("dragstart", (e) => {
      const img = document.createElement("img");

      e.dataTransfer.dropEffect = "move";
      e.dataTransfer.effectAllowed = "move";

      e.dataTransfer.setDragImage(img, 0, 0);
      e.dataTransfer.setData("text/id", element.id);
      e.dataTransfer.setData("text/y", e.clientY);
    });

    element.addEventListener("dragover", (e) => {
      const i = +e.dataTransfer.getData("text/id");
      const initY = e.dataTransfer.getData("text/y");
      const nextIndex = Math.round((e.clientY - initY) / height) + i;

      allElements[i].style.cssText = `transform: translateY(${
        e.clientY - initY
      }px)`;
      allElements[i].setAttribute("data-i", nextIndex);
      e.preventDefault();
    });

    element.addEventListener("dragend", (e) => {
      allElements.forEach((el) => {
        const j = +e.dataTransfer.getData("text/id");
        let i = +el.getAttribute("data-i");

        if (i >= allElements.length) i = allElements.length - 1;
        if (isFinite(i) && i > -1 && i !== j) {
          const product1 = productsArray.value.find(
            (el) => el.sorter === i
          ).key;
          const product2 = productsArray.value.find(
            (el) => el.sorter === j
          ).key;

          products.value[product1].sorter = j;
          products.value[product2].sorter = i;
          [allElements[i], allElements[j]] = [allElements[j], allElements[i]];
        }

        el.removeAttribute("style");
        el.removeAttribute("data-i");

        el.style.cursor = "grab";
        // el.style.transition = '0.3s';
      });

      for (let i = 0; i < allElements.length; i++) {
        allElements[i].id = i;
      }
    });
  });
});
watch(
  products,
  () => {
    setProductsArray();
  },
  { deep: true }
);
</script>

<style lang="scss">
.mw-20 {
  max-width: 150px;
}
</style><|MERGE_RESOLUTION|>--- conflicted
+++ resolved
@@ -155,15 +155,8 @@
                   type === "empty" ? "Description" : "Amount of resources"
                 }}:
               </v-subheader>
-
-<<<<<<< HEAD
               <rich-editor
-                v-if="type === 'virtual'"
-=======
-              <vue-editor
-                class="html-editor"
                 v-if="type === 'empty'"
->>>>>>> 23aedc99
                 v-model="item.meta.description"
               />
               <json-editor
