--- conflicted
+++ resolved
@@ -41,61 +41,11 @@
       <v-col>
         <v-text-field
           readonly
-<<<<<<< HEAD
           label="balance"
           :value="account?.balance.toFixed(2)"
         />
       </v-col>
     </v-row>
-=======
-          label="price model"
-          :append-icon="template.type === 'ione' ? 'mdi-pencil' : null"
-          @click:append="priceModelDialog = true"
-          style="display: inline-block; width: 150px"
-          :value="template.billingPlan.title"
-        />
-      </v-col>
-    </v-row>
-    <v-row>
-      <v-col>
-        <v-text-field
-          @click:append="goTo('NamespacePage', { namespaceId: namespace.uuid })"
-          readonly
-          append-icon="mdi-login"
-          label="namespace"
-          :value="!namespace ? '' : 'NS_' + namespace.title"
-        />
-      </v-col>
-      <v-col>
-        <v-text-field
-          @click:append="goTo('Account', { accountId: account.uuid })"
-          readonly
-          append-icon="mdi-login"
-          label="account"
-          :value="account?.title"
-        />
-      </v-col>
-      <v-col>
-        <v-text-field
-          @click:append="goTo('Service', { serviceId: service.uuid })"
-          readonly
-          append-icon="mdi-login"
-          label="service"
-          :value="!service ? '' : 'SRV_' + service.title"
-        />
-      </v-col>
-      <v-col>
-        <v-text-field
-          @click:append="goTo('ServicesProvider', { uuid: sp.uuid })"
-          readonly
-          append-icon="mdi-login"
-          label="service provider"
-          :value="sp?.title"
-        />
-      </v-col>
-    </v-row>
-
->>>>>>> 2bbb2827
     <component
       v-if="!template.type.includes('ovh')"
       :is="templates[template.type] ?? templates.custom"
@@ -144,79 +94,7 @@
       />
     </template>
 
-<<<<<<< HEAD
     <v-btn @click="save" :loading="isSaveLoading"> Save </v-btn>
-=======
-    <v-row class="flex-column mb-5" v-if="template.state">
-      <v-col>
-        <v-card-title class="mb-2 px-0">Snapshots:</v-card-title>
-        <v-menu
-          bottom
-          offset-y
-          transition="slide-y-transition"
-          v-model="isVisible"
-          :close-on-content-click="false"
-        >
-          <template v-slot:activator="{ on, attrs }">
-            <v-btn class="mr-2" v-bind="attrs" v-on="on"> Create </v-btn>
-          </template>
-          <v-card class="pa-4">
-            <v-row>
-              <v-col>
-                <v-text-field
-                  dense
-                  label="name"
-                  v-model="snapshotName"
-                  :rules="[(v) => !!v || 'Required!']"
-                />
-                <v-btn
-                  :loading="isLoading"
-                  @click="createSnapshot(template.uuid)"
-                >
-                  Send
-                </v-btn>
-              </v-col>
-            </v-row>
-          </v-card>
-        </v-menu>
-        <v-btn
-          class="mr-2"
-          :loading="isDeleteLoading"
-          @click="deleteSnapshot(template)"
-        >
-          Delete
-        </v-btn>
-        <v-btn :loading="isRevertLoading" @click="revertToSnapshot(template)">
-          Revert
-        </v-btn>
-      </v-col>
-      <v-col>
-        <nocloud-table
-          table-name="instanceInfo"
-          single-select
-          item-key="ts"
-          v-model="selected"
-          :items="Object.values(template.state?.meta?.snapshots || {})"
-          :headers="headers"
-        >
-          <template v-slot:[`item.ts`]="{ item }">
-            {{ date(item.ts) }}
-          </template>
-        </nocloud-table>
-      </v-col>
-    </v-row>
-
-    <v-btn
-      :to="{
-        name: 'Instance edit',
-        params: {
-          instanceId: template.uuid,
-        },
-      }"
-    >
-      Edit
-    </v-btn>
->>>>>>> 2bbb2827
 
     <v-snackbar
       v-model="snackbar.visibility"
@@ -249,7 +127,6 @@
         :service="service"
       />
     </template>
-<<<<<<< HEAD
     <move-instance
       @refresh="refreshInstance"
       :account="account"
@@ -266,8 +143,6 @@
     >
       <component :is="billingLabelComponent" :template="instance" />
     </div>
-=======
->>>>>>> 2bbb2827
   </v-card>
 </template>
 
@@ -279,23 +154,17 @@
 import instanceIpMenu from "../ui/instanceIpMenu.vue";
 import { mapGetters } from "vuex";
 import EditPriceModel from "@/components/modules/ione/editPriceModel.vue";
-<<<<<<< HEAD
 import RouteTextField from "@/components/ui/routeTextField.vue";
 import LoginInAccountIcon from "@/components/ui/loginInAccountIcon.vue";
 import MoveInstance from "@/components/dialogs/moveInstance.vue";
 import api from "@/api";
-=======
->>>>>>> 2bbb2827
 
 export default {
   name: "instance-info",
   components: {
-<<<<<<< HEAD
     MoveInstance,
     LoginInAccountIcon,
     RouteTextField,
-=======
->>>>>>> 2bbb2827
     EditPriceModel,
     nocloudTable,
     instanceActions,
@@ -307,26 +176,10 @@
   data: () => ({
     copyed: null,
     templates: {},
-<<<<<<< HEAD
     priceModelDialog: false,
     moveDialog: false,
     instance: {},
     isSaveLoading: false,
-=======
-    selected: [],
-    headers: [
-      { text: "Name", value: "name" },
-      { text: "Time", value: "ts" },
-    ],
-    snapshotName: "Snapshot",
-
-    isVisible: false,
-    isLoading: false,
-    isDeleteLoading: false,
-    isRevertLoading: false,
-
-    priceModelDialog: false,
->>>>>>> 2bbb2827
   }),
   methods: {
     addToClipboard(text, index) {
@@ -440,57 +293,6 @@
       return () =>
         import(`@/components/modules/${this.instance.type}/billingLabel.vue`);
     },
-    goTo(name, params) {
-      this.$router.push({ name, params });
-    },
-    refreshInstance() {
-      this.$store.dispatch("services/fetch", this.template.uuid);
-      this.$store.dispatch("servicesProviders/fetch");
-    },
-  },
-  computed: {
-    ...mapGetters("namespaces", { namespaces: "all" }),
-    ...mapGetters("accounts", { accounts: "all" }),
-    ...mapGetters("services", { services: "all" }),
-    ...mapGetters("plans", { plans: "all" }),
-    ...mapGetters("servicesProviders", { servicesProviders: "all" }),
-    namespace() {
-      return this.namespaces?.find(
-        (n) => n.uuid == this.template.access.namespace
-      );
-    },
-    account() {
-      if (!this.namespace) {
-        return;
-      }
-      return this.accounts?.find(
-        (a) => a.uuid == this.namespace.access.namespace
-      );
-    },
-    service() {
-      return this.services?.find((s) => s.uuid == this.template.service);
-    },
-    sp() {
-      return this.servicesProviders?.find((sp) => sp.uuid == this.template.sp);
-    },
-    filtredPlans() {
-      return this.plans.filter((p) => p.type === this.template.type);
-    },
-    editPriceModelComponent() {
-      const types = require.context(
-        "@/components/modules/",
-        true,
-        /editPriceModel\.vue$/
-      );
-
-      if (types.keys().includes(`./${this.template.type}/editPriceModel.vue`)) {
-        return () =>
-          import(
-            `@/components/modules/${this.template.type}/editPriceModel.vue`
-          );
-      }
-      return null;
-    },
   },
   created() {
     const types = require.context(
