--- conflicted
+++ resolved
@@ -173,12 +173,8 @@
         @update="updateCopy"
         :is="billingLabelComponent"
         v-if="Object.keys(copyInstance).length"
-<<<<<<< HEAD
-        :template="template"
         :account="account"
-=======
         :template="copyInstance"
->>>>>>> 2a94b36f
       />
     </div>
   </v-card>
