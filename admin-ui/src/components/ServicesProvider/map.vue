<template>
  <nc-map
    not-scale
    class="map"
    id="mapMain"
    ref="map"
    v-model="selected"
    :markers="markers"
    :mapClick="mapClickHandler"
    :markerScaleDivider="0.8"
    :highlightHoveredCountry="true"
  >
    <template #actions>
      <!-- byn  .ant-btn-primary -->
      <div
        v-if="selected || multiSelect"
        style="position: absolute; right: 25px; bottom: 13px"
      >
        <v-btn
          class="ant-btn-primary"
          style="margin-right: 5px; background-color: #4caf50"
          @click="saveCountry"
        >
          Save
        </v-btn>
        <v-btn style="background-color: #272727" @click="cancelSelectedCountry">
          Cancel
        </v-btn>
      </div>
      <!-- end byn -->
    </template>

    <template v-slot:popup="{ marker }">
      <!-- text -->
      <foreignObject
        x="65"
        y="55"
        width="40"
        height="40"
        v-if="marker.title"
        :transform-origin="`${120 / 2} 80`"
        :transform="`matrix(${1 / scale} 0 0 ${1 / scale} ${Math.max(
          marker.x + 14 - 120 / 2,
          1
        )} ${marker.y - 45})`"
        @mouseenter="(e) => mouseEnterHandler(marker.id, e)"
        @mouseleave="(e) => mouseLeaveHandler(marker.id, e)"
      >
        <div class="map__popup-content">
          <slot name="popup" :marker="marker">
            <div class="map__popup-content--default">
              <!-- {{ marker.title }} -->
              <v-dialog :ref="`edit-dialog.${marker.id}`" width="800">
                <template v-slot:activator="{ on, attrs }">
                  <v-icon v-on="on" v-bind="attrs" color="secondary">
                    mdi-cog
                  </v-icon>
                </template>
                <v-card class="pa-4" color="background-light">
                  <v-icon
                    @click="formatText('b', marker.id)"
                    @mousedown.prevent
                  >
                    mdi-format-bold
                  </v-icon>

                  <v-icon
                    @click="formatText('i', marker.id)"
                    @mousedown.prevent
                  >
                    mdi-format-italic
                  </v-icon>

                  <v-icon
                    @click="formatText('u', marker.id)"
                    @mousedown.prevent
                  >
                    mdi-format-underline
                  </v-icon>

                  <v-icon
                    @click="formatText('s', marker.id)"
                    @mousedown.prevent
                  >
                    mdi-format-strikethrough
                  </v-icon>

                  <v-icon
                    class="mx-1"
                    @click="formatText('a', marker.id)"
                    @mousedown.prevent
                  >
                    mdi-link
                  </v-icon>

                  <v-icon
                    class="mx-1"
                    @click="formatText('img', marker.id)"
                    @mousedown.prevent
                  >
                    mdi-image-outline
                  </v-icon>

                  <v-dialog width="400" :ref="`color-dialog.${marker.id}`">
                    <template v-slot:activator="{ on, attrs }">
                      <v-icon v-on="on" v-bind="attrs">mdi-palette</v-icon>
                    </template>

                    <v-card class="pa-2">
                      <v-color-picker
                        hide-mode-switch
                        style="margin: 0 auto"
                        mode="hexa"
                        v-model="textColor"
                      />

                      <v-card-actions class="justify-end">
                        <v-btn @click="formatText('color', marker.id)">
                          Save
                        </v-btn>
                      </v-card-actions>
                    </v-card>
                  </v-dialog>

                  <v-textarea
                    label="Description"
                    style="
                      color: #fff;
                      background: var(--v-background-light-base);
                      transition: 0.3s;
                    "
                    :ref="`textarea_${marker.id}`"
                    v-model="marker.extra.description"
                  />

                  <v-text-field
                    dense
                    label="Title"
                    v-model="marker.title"
                    :ref="`textField_${marker.id}`"
                    @keyup.enter="(e) => onEnterHandler(marker.id, e)"
                    @input="(e) => inputHandler(e, marker)"
                  />
                  
                  <div class="d-flex justify-end">
                    <v-switch
                      label="Is primary"
                      style="
                        color: #fff;
                        background: var(--v-background-light-base);
                        transition: 0.3s;
                      "
                      v-model="marker.extra.primary"
                    />
                  </div>
<<<<<<< HEAD
                </slot>
              </div>
            </foreignObject>
          </g>
        </g>
      </g>
    </svg>
  </div>
=======

                  <v-card-actions class="justify-end">
                    <v-btn @click.stop="saveAndClose(marker.id)">
                      Save
                    </v-btn>
                  </v-card-actions>
                </v-card>
              </v-dialog>
            </div>
          </slot>
        </div>
      </foreignObject>

      <foreignObject
        x="65"
        y="30"
        width="40"
        height="40"
        v-if="marker.title"
        :transform-origin="`${120 / 2} 80`"
        :transform="`matrix(${1 / scale} 0 0 ${1 / scale} ${Math.max(
          marker.x + 14 - 120 / 2,
          1
        )} ${marker.y - 45})`"
        @mouseenter="(e) => mouseEnterHandler(marker.id, e)"
        @mouseleave="(e) => mouseLeaveHandler(marker.id, e)"
      >
        <div class="map__popup-content">
          <slot name="popup" :marker="marker">
            <div
              class="map__popup-content--default del"
              @click="(e) => delMarker(e, marker.id, marker.x, marker.y)"
            >
              X
            </div>
          </slot>
        </div>
      </foreignObject>
    </template>

    <v-snackbar
      v-model="snackbar.visibility"
      :timeout="snackbar.timeout"
      :color="snackbar.color"
    >
      {{ snackbar.message }}
      <template v-if="snackbar.route && Object.keys(snackbar.route).length > 0">
        <router-link :to="snackbar.route"> Look up. </router-link>
      </template>

      <template v-slot:action="{ attrs }">
        <v-btn
          :color="snackbar.buttonColor"
          text
          v-bind="attrs"
          @click="snackbar.visibility = false"
        >
          Close
        </v-btn>
      </template>
    </v-snackbar>
  </nc-map>
>>>>>>> 23415b22
</template>

<script>
import snackbar from "@/mixins/snackbar.js";
import api from "@/api.js";
import { NcMap } from "nocloud-ui";

export default {
  components: { NcMap },
  mixins: [snackbar],
  name: "support-map",
  props: {
    template: { type: Object, required: true },
    region: { type: String, default: "" },
    multiSelect: { type: Boolean, default: false },
    activePinTitle: { type: String, default: "" },
    canAddPin: { type: Boolean, default: true },
    error: { type: String, default: "" },
  },

  data: () => ({
    selected: "",
    textColor: "#fff",

    markersSave: [],
    markers: [],
    item: {}
  }),
  methods: {
    formatText(tag, id) {
      const textarea =
        this.$refs[`textarea_${id}`][0].$el.querySelector("textarea");
      const { selectionStart, selectionEnd } = textarea;
      const text = textarea.value.slice(selectionStart, selectionEnd);

      switch (tag) {
        case "a": {
          const pos = selectionStart + 17;

          textarea.setRangeText(`<a href="https://">${text}</a>`);
          textarea.setSelectionRange(pos, pos);
          break;
        }

        case "img": {
          const pos = selectionStart + 10;

          textarea.setRangeText(`<img src="" alt="">${text}`);
          textarea.setSelectionRange(pos, pos);
          break;
        }

        case "color": {
          const color = `color: ${this.textColor.toLowerCase()}`;
          const pos = selectionStart + color.length + 13;

          this.$refs[`color-dialog.${id}`][0].isActive = false;
          setTimeout(() => {
            textarea.focus();
          });

          setTimeout(() => {
            textarea.setRangeText(`<span style="${color}">${text}</span>`);
            textarea.setSelectionRange(pos - 8, pos);
          }, 100);
          break;
        }

        default:
          textarea.setRangeText(`<${tag}>${text}</${tag}>`);
      }
    },
    onEnterHandler(id, e) {
      const ref = this.$refs["textField_" + id][0];

      this.mouseLeaveHandler(id);
      ref.blur();
      e.stopPropagation();
    },
    inputHandler(e, marker) {
      if (!e) {
        marker.title = " ";
      } else {
        marker.title = e.trim();
      }
    },
    delMarker(e, id, x, y) {
      e.stopPropagation();
      this.markers.forEach((m, i) => {
        if (m.id === id && m.x === x && m.y === y) {
          this.markers.splice(i, 1);
          this.selected = "";
        }
      });
    },
    saveCountry() {
      let error = 0;
      this.markers.forEach((el) => {
        if (el.title && !el.title.trim()) {
          const ref = this.$refs["textField_" + el.id][0];

          this.mouseEnterHandler(el.id);
          setTimeout(() => {
            ref.focus();
          }, 100);

          error = 1;
        }
      });
      if (error) {
        this.showSnackbarError({
          message: "Error: Enter location names.",
        });
        return;
      }
      this.$emit("save", this.item);
      this.isLoading = true;
      this.item.locations = JSON.parse(JSON.stringify(this.markers));

      if (this.item.locations.length < 1) {
        this.item.locations = [{ id: "_nocloud.remove" }];
      }
      api.servicesProviders
        .update(this.item.uuid, this.item)
        .then(() => {
          this.showSnackbarSuccess({
            message: "Service edited successfully",
          });
        })
        .catch((err) => {
          this.showSnackbarError({
            message: err,
          });
          alert(err);
        })
        .finally(() => {
          this.isLoading = false;
        });

      this.markersSave = JSON.parse(JSON.stringify(this.markers));
    },
    saveAndClose(id) {
      this.$refs["edit-dialog." + id][0].isActive = false;
      this.saveCountry();
    },
    cancelSelectedCountry() {
      this.markers = JSON.parse(JSON.stringify(this.markersSave));
    },
    // ---------------------------
    mapClickHandler({ target, offsetX, offsetY }) {
      if (!this.canAddPin) {
        this.$emit("errorAddPin");
        return;
      }
      if (target.id) {
        this.selected = (this.region) ? `${target.id}-${this.region}` : target.id;
      } else {
        return false;
      }
      let stop = false;

      const kx = this.widthMap / (this.widthMap * this.scale);
      const ky = this.heightMap / (this.heightMap * this.scale);
      const w = this.$refs.map.$refs.viewport.getAttribute("transform").split(" ")[4];
      const h = this.$refs.map.$refs.viewport.getAttribute("transform").split(" ")[5];
      const x =
        parseInt(offsetX * kx - parseInt(w) / this.scale) -
        12 -
        this.scale * 0.12;
      const y =
        parseInt(offsetY * ky - parseInt(h) / this.scale) -
        35 -
        this.scale * 0.07;

      this.markers.forEach((el) => {
        if (el.x == x && el.y == y) {
          stop = true;
        }
      });

      if (stop) {
        return false;
      }

      setTimeout(() => {
        const marker = { id: this.selected, title: " ", extra: {}, x, y };

        if (this.multiSelect) {
          this.markers.push({ ...marker, extra: { region: this.region } });
        } else {
          this.markers = [marker];
        }

        this.mouseEnterHandler(marker.id);

        setTimeout(() => {
          const ref = this.$refs["textField_" + marker.id][0];

          ref.focus();
        }, 200);
      }, 10);
    },
    mouseEnterHandler(id) {
      this.selected = id;
      this.$emit("pinHover", id);
      this.$refs.map.mouseEnterHandler(id, null, true);
    },
    mouseLeaveHandler(id) {
      this.$refs.map.mouseLeaveHandler(id);
    }
  },
  mounted() {
    this.item = JSON.parse(JSON.stringify(this.template));
    this.markers = this.template.locations;
  },
  computed: {
    scale() {
      return this.$refs.map?.scale ?? 1;
    },
    widthMap() {
      return this.$refs.map?.widthMap ?? 1010;
    },
    heightMap() {
      return this.$refs.map?.heightMap ?? 666;
    }
  },
  watch: {
    error(message) {
      if (message === "") return;
      this.showSnackbarError({ message });
    },
    activePinTitle(value) {
      this.selected = this.markers?.find(({ title }) => title === value)?.id ?? "";
    }
  }
};
</script>

<style>
.map__popup-content--default.del {
  color: red;
  font-size: 24px;
  font-weight: bold;
  cursor: pointer;
}

#mapMain {
  height: calc(100vh - 220px);
  margin-top: 10px;
}
#mapMain .v-input--dense > .v-input__control > .v-input__slot {
  margin-bottom: -21px;
}

#mapMain .theme--dark.v-text-field--solo > .v-input__control > .v-input__slot {
  background: #ffffff;
  color: #000;
}
#mapMain .theme--dark.v-input input {
  color: #000;
}
/* #mapMain .v-application--is-ltr .v-messages {
  z-index: -10;
}

#mapMain .v-text-field.v-text-field--enclosed .v-text-field__details {
  z-index: -10;
} */
</style><|MERGE_RESOLUTION|>--- conflicted
+++ resolved
@@ -153,16 +153,6 @@
                       v-model="marker.extra.primary"
                     />
                   </div>
-<<<<<<< HEAD
-                </slot>
-              </div>
-            </foreignObject>
-          </g>
-        </g>
-      </g>
-    </svg>
-  </div>
-=======
 
                   <v-card-actions class="justify-end">
                     <v-btn @click.stop="saveAndClose(marker.id)">
@@ -202,30 +192,7 @@
         </div>
       </foreignObject>
     </template>
-
-    <v-snackbar
-      v-model="snackbar.visibility"
-      :timeout="snackbar.timeout"
-      :color="snackbar.color"
-    >
-      {{ snackbar.message }}
-      <template v-if="snackbar.route && Object.keys(snackbar.route).length > 0">
-        <router-link :to="snackbar.route"> Look up. </router-link>
-      </template>
-
-      <template v-slot:action="{ attrs }">
-        <v-btn
-          :color="snackbar.buttonColor"
-          text
-          v-bind="attrs"
-          @click="snackbar.visibility = false"
-        >
-          Close
-        </v-btn>
-      </template>
-    </v-snackbar>
   </nc-map>
->>>>>>> 23415b22
 </template>
 
 <script>
