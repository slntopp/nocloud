<template>
  <v-card elevation="0" color="background-light" class="pa-4">
    <!-- <v-row>
      <v-col>
        <div>
          service state:
          <v-chip x-small :color="chipColor">
            {{ this.service.status }}
          </v-chip>
        </div>
      </v-col>
    </v-row> -->
    <v-row align="center">
      <v-col>
        <v-text-field
          readonly
          :value="service.uuid"
          label="service uuid"
          style="display: inline-block; width: 330px"
          :append-icon="copyed == 'rootUUID' ? 'mdi-check' : 'mdi-content-copy'"
          @click:append="addToClipboard(service.uuid, 'rootUUID')"
        >
        </v-text-field>
      </v-col>
      <v-col>
        <v-text-field
          readonly
          :value="service && service.status"
          label="state"
          style="display: inline-block; width: 150px"
        >
        </v-text-field>
      </v-col>
      <v-col>
        <v-text-field
          readonly
          :value="hashpart(service.hash)"
          label="service hash"
          style="display: inline-block; width: 150px"
          :append-icon="copyed == 'rootHash' ? 'mdi-check' : 'mdi-content-copy'"
          @click:append="addToClipboard(service.hash, 'rootHash')"
        >
        </v-text-field>
      </v-col>
    </v-row>
    <v-row class="mb-5">
      <v-col>
        <service-deploy :service="service"></service-deploy>
      </v-col>
    </v-row>

    groups:
    <v-switch label="editing" class="ml-2 d-inline-block" v-model="editing" />

    <v-row justify="center" class="px-2 pb-2">
      <v-expansion-panels inset v-model="opened" multiple>
        <v-expansion-panel
          v-for="(group, i) in service.instancesGroups"
          :key="i"
          style="background: var(--v-background-base)"
        >
          <v-expansion-panel-header>
            {{ group.title }} | Type:
            {{ group.type }}
          </v-expansion-panel-header>
          <v-expansion-panel-content>
            <v-row>
              <template v-if="!editing">
                <v-col>
                  <v-text-field
                    readonly
                    :value="location(group)"
                    label="location"
                    style="display: inline-block; width: 330px"
                  >
                  </v-text-field>
                </v-col>
                <v-col>
                  <v-text-field
                    readonly
                    :value="group.uuid"
                    label="group uuid"
                    style="display: inline-block; width: 330px"
                    :append-icon="
                      copyed == `${group}-UUID`
                        ? 'mdi-check'
                        : 'mdi-content-copy'
                    "
                    @click:append="addToClipboard(group.uuid, `${group}-UUID`)"
                  >
                  </v-text-field>
                </v-col>
                <v-col>
                  <v-text-field
                    readonly
                    :value="hashpart(group.hash)"
                    label="group hash"
                    style="display: inline-block; width: 150px"
                    :append-icon="
                      copyed == `${group}-hash`
                        ? 'mdi-check'
                        : 'mdi-content-copy'
                    "
                    @click:append="addToClipboard(group.hash, `${group}-hash`)"
                  >
                  </v-text-field>
                </v-col>
              </template>
              <template v-else>
                <v-col>
                  <v-text-field
                    label="title"
                    style="display: inline-block; width: 330px"
                    v-model="group.title"
                  />
                </v-col>
                <v-col v-if="!group.type">
                  <v-select
                    label="type"
                    style="display: inline-block; width: 330px"
                    v-model="instancesGroup.type"
                    :items="types"
                    @change="instancesGroup.uuid = group.uuid"
                  />
                </v-col>
              </template>
            </v-row>
            Instances:
            <v-row>
              <v-col>
                <v-expansion-panels
                  inset
                  v-model="openedInstances[i]"
                  multiple
                >
                  <v-expansion-panel
                    v-for="(instance, index) in group.instances"
                    :key="index"
                    style="background: var(--v-background-light-base)"
                  >
                    <v-expansion-panel-header>
                      {{ instance.title }}
                      <v-chip
                        x-small
                        class="ml-2"
                        style="max-width: 10px; max-height: 10px; padding: 0"
                        :color="
                          stateColor(
                            instance.state && instance.state.meta.state_str
                          )
                        "
                      />
                    </v-expansion-panel-header>
                    <v-expansion-panel-content>
                      <v-row v-if="!editing">
                        <v-col>
                          <service-control
                            :service="service"
                            :instance_uuid="instance.uuid"
                            :chip-color="chipColor"
                            @closePanel="openedInstances = {}"
                          />
                        </v-col>
                      </v-row>
                      <v-row v-if="!editing">
                        <template v-if="group.type === 'ovh'">
                          <v-col md="2">
                            <v-text-field
                              readonly
                              :value="instance.state && instance.state.meta.state"
                              label="state"
                              style="display: inline-block; width: 100px"
                            />
                          </v-col>
                          <v-col md="2">
                            <v-text-field
                              readonly
                              :value="instance.state && instance.state.state"
                              label="lcm state"
                              style="display: inline-block; width: 100px"
                            />
                          </v-col>
                        </template>
                        <template v-else>
                          <v-col md="2">
                            <v-text-field
                              readonly
                              :value="instance.state && instance.state.meta.state_str"
                              label="state"
                              style="display: inline-block; width: 100px"
                            />
                          </v-col>
                          <v-col md="2">
                            <v-text-field
                              readonly
                              :value="instance.state && instance.state.meta.lcm_state_str"
                              label="lcm state"
                              style="display: inline-block; width: 100px"
                            />
                          </v-col>
                        </template>
                        <v-col md="2">
                          <v-text-field
                            readonly
<<<<<<< HEAD
                            :value="
                              instance.state && instance.state.meta.state_str
                            "
                            label="state"
                            style="display: inline-block; width: 100px"
                          >
                          </v-text-field>
                        </v-col>
                        <v-col md="2">
                          <v-text-field
                            readonly
                            :value="
                              instance.state &&
                              instance.state.meta.lcm_state_str
                            "
                            label="lcm state"
=======
                            :value="instance.billingPlan.title"
                            label="billing plan"
>>>>>>> 199d7abf
                            style="display: inline-block; width: 100px"
                          />
                        </v-col>
                      </v-row>
                      <v-row v-else>
                        <v-col>
                          <v-text-field
                            v-if="editing"
                            v-model="instance.title"
                            label="title"
                            style="display: inline-block; width: 160px"
                          />
                        </v-col>
                        <v-col v-if="group.type === 'ione'">
                          <v-text-field
                            :readonly="!editing"
                            :value="instance.config.template_id"
                            label="template id"
                            style="display: inline-block; width: 160px"
                            @change="
                              (v) => (instance.config.template_id = parseInt(v))
                            "
                          />
                        </v-col>
                        <v-col v-if="group.type === 'ione'">
                          <v-text-field
                            :readonly="!editing"
                            v-model="instance.config.password"
                            label="password"
                            style="display: inline-block; width: 160px"
                          />
                        </v-col>
                      </v-row>
                      <v-row v-if="group.type !== 'ione'">
                        <json-editor
                          v-if="editing"
                          :json="instance.config"
                          @changeValue="(data) => (instance.config = data)"
                        />
                        <json-textarea
                          v-else
                          :json="instance.config"
                          :readonly="true"
                        />
                      </v-row>
                      <v-row v-else>
                        <v-col>
                          <v-text-field
                            :readonly="!editing"
                            :value="instance.resources.cpu"
                            label="CPU"
                            style="display: inline-block; width: 100px"
                            @change="
                              (v) => (instance.resources.cpu = parseInt(v))
                            "
                          />
                        </v-col>
                        <v-col>
                          <v-text-field
                            :readonly="!editing"
                            :value="instance.resources.ram"
                            label="RAM"
                            style="display: inline-block; width: 100px"
                            @change="
                              (v) => (instance.resources.ram = parseInt(v))
                            "
                          />
                        </v-col>
                        <v-col>
                          <v-text-field
                            :readonly="!editing"
                            :value="instance.resources.drive_size"
                            label="drive size"
                            style="display: inline-block; width: 100px"
                            @change="
                              (v) =>
                                (instance.resources.drive_size = parseInt(v))
                            "
                          />
                        </v-col>
                        <v-col>
                          <v-text-field
                            readonly
                            v-if="!editing"
                            :value="instance.resources.drive_type"
                            label="drive type"
                            style="display: inline-block; width: 100px"
                          />
                          <v-select
                            v-else
                            v-model="instance.resources.drive_type"
                            label="drive type"
                            style="display: inline-block; width: 100px"
                            :items="['SSD', 'HDD']"
                          />
                        </v-col>
                        <v-col>
                          <v-text-field
                            :readonly="!editing"
                            :value="instance.resources.ips_private"
                            label="ips private"
                            style="display: inline-block; width: 100px"
                            @change="
                              (v) =>
                                (instance.resources.ips_private = parseInt(v))
                            "
                          />
                        </v-col>
                        <v-col>
                          <v-text-field
                            :readonly="!editing"
                            :value="instance.resources.ips_public"
                            label="ips public"
                            style="display: inline-block; width: 100px"
                            @change="
                              (v) =>
                                (instance.resources.ips_public = parseInt(v))
                            "
                          />
                        </v-col>
                        <v-col>
                          <v-text-field
                            readonly
                            :value="instance.config.template_id"
                            label="template id"
                            style="display: inline-block; width: 100px"
                            v-if="!editing"
                          />
                        </v-col>
                      </v-row>
                      <v-row
                        class="flex-column"
                        v-if="instance.state && !editing"
                      >
                        <v-col>
                          <h4 class="mb-2">Snapshots:</h4>
                          <v-menu
                            bottom
                            offset-y
                            transition="slide-y-transition"
                            v-model="isVisible"
                            :close-on-content-click="false"
                          >
                            <template v-slot:activator="{ on, attrs }">
                              <v-btn class="mr-2" v-bind="attrs" v-on="on">
                                Create
                              </v-btn>
                            </template>
                            <v-card class="pa-4">
                              <v-row>
                                <v-col>
                                  <v-text-field
                                    dense
                                    label="name"
                                    v-model="snapshotName"
                                    :rules="[(v) => !!v || 'Required!']"
                                  />
                                  <v-btn
                                    :loading="isLoading"
                                    @click="createSnapshot(instance.uuid)"
                                  >
                                    Send
                                  </v-btn>
                                </v-col>
                              </v-row>
                            </v-card>
                          </v-menu>
                          <v-btn
                            class="mr-2"
                            :loading="isDeleteLoading"
                            @click="deleteSnapshot(instance)"
                          >
                            Delete
                          </v-btn>
                          <v-btn
                            :loading="isRevertLoading"
                            @click="revertToSnapshot(instance)"
                          >
                            Revert
                          </v-btn>
                        </v-col>
                        <v-col>
                          <nocloud-table
                            single-select
                            item-key="ts"
                            v-model="selected"
                            :items="
                              Object.values(
                                instance.state?.meta?.snapshots || {}
                              )
                            "
                            :headers="headers"
                          >
                            <template v-slot:[`item.ts`]="{ item }">
                              {{ date(item.ts) }}
                            </template>
                          </nocloud-table>
                        </v-col>
                      </v-row>
                    </v-expansion-panel-content>
                  </v-expansion-panel>
                </v-expansion-panels>
              </v-col>
            </v-row>
          </v-expansion-panel-content>
        </v-expansion-panel>
      </v-expansion-panels>
    </v-row>
    <v-row v-if="editing">
      <v-col>
        <v-btn :loading="isLoading" @click="editService">Edit</v-btn>
      </v-col>
    </v-row>

    <v-snackbar
      v-model="snackbar.visibility"
      :timeout="snackbar.timeout"
      :color="snackbar.color"
    >
      {{ snackbar.message }}
      <template v-if="snackbar.route && Object.keys(snackbar.route).length > 0">
        <router-link :to="snackbar.route"> Look up. </router-link>
      </template>

      <template v-slot:action="{ attrs }">
        <v-btn
          :color="snackbar.buttonColor"
          text
          v-bind="attrs"
          @click="snackbar.visibility = false"
        >
          Close
        </v-btn>
      </template>
    </v-snackbar>
  </v-card>
</template>

<script>
import api from "@/api.js";
import snackbar from "@/mixins/snackbar.js";
import ServiceDeploy from "@/components/service/service-deploy.vue";
import ServiceControl from "@/components/service/service-control.vue";
import nocloudTable from "@/components/table.vue";
import JsonEditor from "../JsonEditor.vue";
import JsonTextarea from "../JsonTextarea.vue";

export default {
  name: "service-info",
  components: {
    ServiceDeploy,
    ServiceControl,
    nocloudTable,
    JsonEditor,
    JsonTextarea,
  },
  mixins: [snackbar],
  props: {
    service: {
      type: Object,
      required: true,
    },
    chipColor: {
      type: String,
      required: true,
    },
  },
  data: () => ({
    copyed: null,
    opened: [],
    openedInstances: {},
    editing: false,
    isLoading: false,
    isDeleteLoading: false,
    isRevertLoading: false,

    headers: [
      { text: "Name", value: "name" },
      { text: "Time", value: "ts" },
    ],
    instancesGroup: { uuid: "", type: "" },
    types: [],
    selected: [],
    isVisible: false,
    snapshotName: "Snapshot",
  }),
  computed: {
    servicesProviders() {
      return this.$store.getters["servicesProviders/all"];
    },
  },
  methods: {
    addToClipboard(text, index) {
      if (navigator?.clipboard) {
        navigator.clipboard
          .writeText(text)
          .then(() => {
            this.copyed = index;
          })
          .catch((res) => {
            console.error(res);
          });
      } else {
        this.showSnackbarError({
          message: "Clipboard is not supported!",
        });
      }
    },
    hashpart(hash) {
      if (hash) return hash.slice(0, 8);
      return "WWWWWWWW";
    },
    location(group) {
      const lc = this.servicesProviders.find((el) => el.uuid === group?.sp);

      return lc?.title || "not found";
    },
    stateColor(state) {
      const dict = {
        INIT: "orange darken-2",
        ACTIVE: "green darken-2",
        UNKNOWN: "gray darken-2",
        POWEROFF: "red darken-2",
        SUSPENDED: "orange darken-2",
        OPERATION: "gray darken-2",
      };

      return dict[state] ?? "blue-grey darken-2";
    },
    editService() {
      this.isLoading = true;
      if (this.instancesGroup.uuid) {
        this.service.instancesGroups.forEach((el, i, arr) => {
          if (el.uuid === this.instancesGroup.uuid) {
            arr[i].type = this.instancesGroup.type;
          }
        });
      }

      api.services
        ._update(this.service)
        .then(() => {
          this.showSnackbarSuccess({
            message: "Service edited successfully",
          });
        })
        .catch((err) => {
          this.showSnackbarError({
            message: `Error: ${err?.response?.data?.message ?? "Unknown"}.`,
          });
        })
        .finally(() => {
          this.isLoading = false;
        });
    },
    date(timestamp) {
      const date = new Date(timestamp * 1000);
      const time = date.toUTCString().split(" ")[4];

      const day = date.getUTCDate();
      const month = date.getUTCMonth() + 1;
      const year = date.toUTCString().split(" ")[3];

      return `${day}.${month}.${year} ${time}`;
    },
    createSnapshot(uuid) {
      this.isLoading = true;

      api.instances
        .action({
          uuid,
          action: "snapcreate",
          params: { snap_name: this.snapshotName },
        })
        .then(() => {
          this.showSnackbarSuccess({
            message: "Snapshot created successfully",
          });
        })
        .catch((err) => {
          this.showSnackbarError({
            message: `Error: ${err?.response?.data?.message ?? "Unknown"}.`,
          });
        })
        .finally(() => {
          this.isLoading = false;
          this.isVisible = false;
        });
    },
    deleteSnapshot({ uuid, state }) {
      const { snapshots } = state.meta;
      const [id] = Object.entries(snapshots).find(
        ([, el]) => el.ts === this.selected[0].ts
      );

      this.isDeleteLoading = true;
      api.instances
        .action({
          uuid,
          action: "snapdelete",
          params: { snap_id: +id },
        })
        .then(() => {
          this.showSnackbarSuccess({
            message: "Snapshot deleted successfully",
          });
        })
        .catch((err) => {
          this.showSnackbarError({
            message: `Error: ${err?.response?.data?.message ?? "Unknown"}.`,
          });
        })
        .finally(() => {
          this.isDeleteLoading = false;
        });
    },
    revertToSnapshot({ uuid, state }) {
      const { snapshots } = state.meta;
      const [id] = Object.entries(snapshots).find(
        ([, el]) => el.ts === this.selected[0].ts
      );

      this.isRevertLoading = true;
      api.instances
        .action({
          uuid,
          action: "snaprevert",
          params: { snap_id: +id },
        })
        .then(() => {
          this.showSnackbarSuccess({
            message: "Snapshot reverted successfully",
          });
        })
        .catch((err) => {
          this.showSnackbarError({
            message: `Error: ${err?.response?.data?.message ?? "Unknown"}.`,
          });
        })
        .finally(() => {
          this.isRevertLoading = false;
        });
    },
  },
  created() {
    this.$store.dispatch("namespaces/fetch").catch((err) => {
      this.showSnackbarError({
        message: `Error: ${err?.response?.data?.message ?? "Unknown"}.`,
      });
    });
  },
  mounted() {
    const types = require.context(
      "@/components/modules/",
      true,
      /serviceProviders\.vue$/
    );
    types.keys().forEach((key) => {
      const matched = key.match(
        /\.\/([A-Za-z0-9-_,\s]*)\/serviceProviders\.vue/i
      );
      if (matched && matched.length > 1) {
        this.types.push(matched[1]);
      }
    });
    // Object.keys(this.service.instancesGroups).forEach((key) => {
    //   this.$set(this.openedInstances, key, [0]);
    // });
  },
};
</script><|MERGE_RESOLUTION|>--- conflicted
+++ resolved
@@ -12,34 +12,21 @@
     </v-row> -->
     <v-row align="center">
       <v-col>
-        <v-text-field
-          readonly
-          :value="service.uuid"
-          label="service uuid"
-          style="display: inline-block; width: 330px"
+        <v-text-field readonly :value="service.uuid" label="service uuid" style="display: inline-block; width: 330px"
           :append-icon="copyed == 'rootUUID' ? 'mdi-check' : 'mdi-content-copy'"
-          @click:append="addToClipboard(service.uuid, 'rootUUID')"
-        >
+          @click:append="addToClipboard(service.uuid, 'rootUUID')">
         </v-text-field>
       </v-col>
       <v-col>
-        <v-text-field
-          readonly
-          :value="service && service.status"
-          label="state"
-          style="display: inline-block; width: 150px"
-        >
+        <v-text-field readonly :value="service && service.status" label="state"
+          style="display: inline-block; width: 150px">
         </v-text-field>
       </v-col>
       <v-col>
-        <v-text-field
-          readonly
-          :value="hashpart(service.hash)"
-          label="service hash"
+        <v-text-field readonly :value="hashpart(service.hash)" label="service hash"
           style="display: inline-block; width: 150px"
           :append-icon="copyed == 'rootHash' ? 'mdi-check' : 'mdi-content-copy'"
-          @click:append="addToClipboard(service.hash, 'rootHash')"
-        >
+          @click:append="addToClipboard(service.hash, 'rootHash')">
         </v-text-field>
       </v-col>
     </v-row>
@@ -54,11 +41,8 @@
 
     <v-row justify="center" class="px-2 pb-2">
       <v-expansion-panels inset v-model="opened" multiple>
-        <v-expansion-panel
-          v-for="(group, i) in service.instancesGroups"
-          :key="i"
-          style="background: var(--v-background-base)"
-        >
+        <v-expansion-panel v-for="(group, i) in service.instancesGroups" :key="i"
+          style="background: var(--v-background-base)">
           <v-expansion-panel-header>
             {{ group.title }} | Type:
             {{ group.type }}
@@ -67,305 +51,157 @@
             <v-row>
               <template v-if="!editing">
                 <v-col>
-                  <v-text-field
-                    readonly
-                    :value="location(group)"
-                    label="location"
-                    style="display: inline-block; width: 330px"
-                  >
+                  <v-text-field readonly :value="location(group)" label="location"
+                    style="display: inline-block; width: 330px">
                   </v-text-field>
                 </v-col>
                 <v-col>
-                  <v-text-field
-                    readonly
-                    :value="group.uuid"
-                    label="group uuid"
-                    style="display: inline-block; width: 330px"
-                    :append-icon="
+                  <v-text-field readonly :value="group.uuid" label="group uuid"
+                    style="display: inline-block; width: 330px" :append-icon="
                       copyed == `${group}-UUID`
                         ? 'mdi-check'
                         : 'mdi-content-copy'
-                    "
-                    @click:append="addToClipboard(group.uuid, `${group}-UUID`)"
-                  >
+                    " @click:append="addToClipboard(group.uuid, `${group}-UUID`)">
                   </v-text-field>
                 </v-col>
                 <v-col>
-                  <v-text-field
-                    readonly
-                    :value="hashpart(group.hash)"
-                    label="group hash"
-                    style="display: inline-block; width: 150px"
-                    :append-icon="
+                  <v-text-field readonly :value="hashpart(group.hash)" label="group hash"
+                    style="display: inline-block; width: 150px" :append-icon="
                       copyed == `${group}-hash`
                         ? 'mdi-check'
                         : 'mdi-content-copy'
-                    "
-                    @click:append="addToClipboard(group.hash, `${group}-hash`)"
-                  >
+                    " @click:append="addToClipboard(group.hash, `${group}-hash`)">
                   </v-text-field>
                 </v-col>
               </template>
               <template v-else>
                 <v-col>
-                  <v-text-field
-                    label="title"
-                    style="display: inline-block; width: 330px"
-                    v-model="group.title"
-                  />
+                  <v-text-field label="title" style="display: inline-block; width: 330px" v-model="group.title" />
                 </v-col>
                 <v-col v-if="!group.type">
-                  <v-select
-                    label="type"
-                    style="display: inline-block; width: 330px"
-                    v-model="instancesGroup.type"
-                    :items="types"
-                    @change="instancesGroup.uuid = group.uuid"
-                  />
+                  <v-select label="type" style="display: inline-block; width: 330px" v-model="instancesGroup.type"
+                    :items="types" @change="instancesGroup.uuid = group.uuid" />
                 </v-col>
               </template>
             </v-row>
             Instances:
             <v-row>
               <v-col>
-                <v-expansion-panels
-                  inset
-                  v-model="openedInstances[i]"
-                  multiple
-                >
-                  <v-expansion-panel
-                    v-for="(instance, index) in group.instances"
-                    :key="index"
-                    style="background: var(--v-background-light-base)"
-                  >
+                <v-expansion-panels inset v-model="openedInstances[i]" multiple>
+                  <v-expansion-panel v-for="(instance, index) in group.instances" :key="index"
+                    style="background: var(--v-background-light-base)">
                     <v-expansion-panel-header>
                       {{ instance.title }}
-                      <v-chip
-                        x-small
-                        class="ml-2"
-                        style="max-width: 10px; max-height: 10px; padding: 0"
-                        :color="
-                          stateColor(
-                            instance.state && instance.state.meta.state_str
-                          )
-                        "
-                      />
+                      <v-chip x-small class="ml-2" style="max-width: 10px; max-height: 10px; padding: 0" :color="
+                        stateColor(
+                          instance.state && instance.state.meta.state_str
+                        )
+                      " />
                     </v-expansion-panel-header>
                     <v-expansion-panel-content>
                       <v-row v-if="!editing">
                         <v-col>
-                          <service-control
-                            :service="service"
-                            :instance_uuid="instance.uuid"
-                            :chip-color="chipColor"
-                            @closePanel="openedInstances = {}"
-                          />
+                          <service-control :service="service" :instance_uuid="instance.uuid" :chip-color="chipColor"
+                            @closePanel="openedInstances = {}" />
                         </v-col>
                       </v-row>
                       <v-row v-if="!editing">
                         <template v-if="group.type === 'ovh'">
                           <v-col md="2">
-                            <v-text-field
-                              readonly
-                              :value="instance.state && instance.state.meta.state"
-                              label="state"
-                              style="display: inline-block; width: 100px"
-                            />
+                            <v-text-field readonly :value="instance.state && instance.state.meta.state" label="state"
+                              style="display: inline-block; width: 100px" />
                           </v-col>
                           <v-col md="2">
-                            <v-text-field
-                              readonly
-                              :value="instance.state && instance.state.state"
-                              label="lcm state"
-                              style="display: inline-block; width: 100px"
-                            />
+                            <v-text-field readonly :value="instance.state && instance.state.state" label="lcm state"
+                              style="display: inline-block; width: 100px" />
                           </v-col>
                         </template>
                         <template v-else>
                           <v-col md="2">
-                            <v-text-field
-                              readonly
-                              :value="instance.state && instance.state.meta.state_str"
-                              label="state"
-                              style="display: inline-block; width: 100px"
-                            />
+                            <v-text-field readonly :value="instance.state && instance.state.meta.state_str"
+                              label="state" style="display: inline-block; width: 100px" />
                           </v-col>
                           <v-col md="2">
-                            <v-text-field
-                              readonly
-                              :value="instance.state && instance.state.meta.lcm_state_str"
-                              label="lcm state"
-                              style="display: inline-block; width: 100px"
-                            />
+                            <v-text-field readonly :value="instance.state && instance.state.meta.lcm_state_str"
+                              label="lcm state" style="display: inline-block; width: 100px" />
                           </v-col>
                         </template>
                         <v-col md="2">
-                          <v-text-field
-                            readonly
-<<<<<<< HEAD
-                            :value="
-                              instance.state && instance.state.meta.state_str
-                            "
-                            label="state"
-                            style="display: inline-block; width: 100px"
-                          >
-                          </v-text-field>
-                        </v-col>
-                        <v-col md="2">
-                          <v-text-field
-                            readonly
-                            :value="
-                              instance.state &&
-                              instance.state.meta.lcm_state_str
-                            "
-                            label="lcm state"
-=======
-                            :value="instance.billingPlan.title"
-                            label="billing plan"
->>>>>>> 199d7abf
-                            style="display: inline-block; width: 100px"
-                          />
+                          <v-text-field readonly :value="instance.billingPlan.title" label="billing plan"
+                            style="display: inline-block; width: 100px" />
                         </v-col>
                       </v-row>
                       <v-row v-else>
                         <v-col>
-                          <v-text-field
-                            v-if="editing"
-                            v-model="instance.title"
-                            label="title"
-                            style="display: inline-block; width: 160px"
-                          />
+                          <v-text-field v-if="editing" v-model="instance.title" label="title"
+                            style="display: inline-block; width: 160px" />
                         </v-col>
                         <v-col v-if="group.type === 'ione'">
-                          <v-text-field
-                            :readonly="!editing"
-                            :value="instance.config.template_id"
-                            label="template id"
-                            style="display: inline-block; width: 160px"
-                            @change="
+                          <v-text-field :readonly="!editing" :value="instance.config.template_id" label="template id"
+                            style="display: inline-block; width: 160px" @change="
                               (v) => (instance.config.template_id = parseInt(v))
-                            "
-                          />
+                            " />
                         </v-col>
                         <v-col v-if="group.type === 'ione'">
-                          <v-text-field
-                            :readonly="!editing"
-                            v-model="instance.config.password"
-                            label="password"
-                            style="display: inline-block; width: 160px"
-                          />
+                          <v-text-field :readonly="!editing" v-model="instance.config.password" label="password"
+                            style="display: inline-block; width: 160px" />
                         </v-col>
                       </v-row>
                       <v-row v-if="group.type !== 'ione'">
-                        <json-editor
-                          v-if="editing"
-                          :json="instance.config"
-                          @changeValue="(data) => (instance.config = data)"
-                        />
-                        <json-textarea
-                          v-else
-                          :json="instance.config"
-                          :readonly="true"
-                        />
+                        <json-editor v-if="editing" :json="instance.config"
+                          @changeValue="(data) => (instance.config = data)" />
+                        <json-textarea v-else :json="instance.config" :readonly="true" />
                       </v-row>
                       <v-row v-else>
                         <v-col>
-                          <v-text-field
-                            :readonly="!editing"
-                            :value="instance.resources.cpu"
-                            label="CPU"
-                            style="display: inline-block; width: 100px"
-                            @change="
+                          <v-text-field :readonly="!editing" :value="instance.resources.cpu" label="CPU"
+                            style="display: inline-block; width: 100px" @change="
                               (v) => (instance.resources.cpu = parseInt(v))
-                            "
-                          />
-                        </v-col>
-                        <v-col>
-                          <v-text-field
-                            :readonly="!editing"
-                            :value="instance.resources.ram"
-                            label="RAM"
-                            style="display: inline-block; width: 100px"
-                            @change="
+                            " />
+                        </v-col>
+                        <v-col>
+                          <v-text-field :readonly="!editing" :value="instance.resources.ram" label="RAM"
+                            style="display: inline-block; width: 100px" @change="
                               (v) => (instance.resources.ram = parseInt(v))
-                            "
-                          />
-                        </v-col>
-                        <v-col>
-                          <v-text-field
-                            :readonly="!editing"
-                            :value="instance.resources.drive_size"
-                            label="drive size"
-                            style="display: inline-block; width: 100px"
-                            @change="
+                            " />
+                        </v-col>
+                        <v-col>
+                          <v-text-field :readonly="!editing" :value="instance.resources.drive_size" label="drive size"
+                            style="display: inline-block; width: 100px" @change="
                               (v) =>
                                 (instance.resources.drive_size = parseInt(v))
-                            "
-                          />
-                        </v-col>
-                        <v-col>
-                          <v-text-field
-                            readonly
-                            v-if="!editing"
-                            :value="instance.resources.drive_type"
-                            label="drive type"
-                            style="display: inline-block; width: 100px"
-                          />
-                          <v-select
-                            v-else
-                            v-model="instance.resources.drive_type"
-                            label="drive type"
-                            style="display: inline-block; width: 100px"
-                            :items="['SSD', 'HDD']"
-                          />
-                        </v-col>
-                        <v-col>
-                          <v-text-field
-                            :readonly="!editing"
-                            :value="instance.resources.ips_private"
-                            label="ips private"
-                            style="display: inline-block; width: 100px"
-                            @change="
+                            " />
+                        </v-col>
+                        <v-col>
+                          <v-text-field readonly v-if="!editing" :value="instance.resources.drive_type"
+                            label="drive type" style="display: inline-block; width: 100px" />
+                          <v-select v-else v-model="instance.resources.drive_type" label="drive type"
+                            style="display: inline-block; width: 100px" :items="['SSD', 'HDD']" />
+                        </v-col>
+                        <v-col>
+                          <v-text-field :readonly="!editing" :value="instance.resources.ips_private" label="ips private"
+                            style="display: inline-block; width: 100px" @change="
                               (v) =>
                                 (instance.resources.ips_private = parseInt(v))
-                            "
-                          />
-                        </v-col>
-                        <v-col>
-                          <v-text-field
-                            :readonly="!editing"
-                            :value="instance.resources.ips_public"
-                            label="ips public"
-                            style="display: inline-block; width: 100px"
-                            @change="
+                            " />
+                        </v-col>
+                        <v-col>
+                          <v-text-field :readonly="!editing" :value="instance.resources.ips_public" label="ips public"
+                            style="display: inline-block; width: 100px" @change="
                               (v) =>
                                 (instance.resources.ips_public = parseInt(v))
-                            "
-                          />
-                        </v-col>
-                        <v-col>
-                          <v-text-field
-                            readonly
-                            :value="instance.config.template_id"
-                            label="template id"
-                            style="display: inline-block; width: 100px"
-                            v-if="!editing"
-                          />
+                            " />
+                        </v-col>
+                        <v-col>
+                          <v-text-field readonly :value="instance.config.template_id" label="template id"
+                            style="display: inline-block; width: 100px" v-if="!editing" />
                         </v-col>
                       </v-row>
-                      <v-row
-                        class="flex-column"
-                        v-if="instance.state && !editing"
-                      >
+                      <v-row class="flex-column" v-if="instance.state && !editing">
                         <v-col>
                           <h4 class="mb-2">Snapshots:</h4>
-                          <v-menu
-                            bottom
-                            offset-y
-                            transition="slide-y-transition"
-                            v-model="isVisible"
-                            :close-on-content-click="false"
-                          >
+                          <v-menu bottom offset-y transition="slide-y-transition" v-model="isVisible"
+                            :close-on-content-click="false">
                             <template v-slot:activator="{ on, attrs }">
                               <v-btn class="mr-2" v-bind="attrs" v-on="on">
                                 Create
@@ -374,48 +210,28 @@
                             <v-card class="pa-4">
                               <v-row>
                                 <v-col>
-                                  <v-text-field
-                                    dense
-                                    label="name"
-                                    v-model="snapshotName"
-                                    :rules="[(v) => !!v || 'Required!']"
-                                  />
-                                  <v-btn
-                                    :loading="isLoading"
-                                    @click="createSnapshot(instance.uuid)"
-                                  >
+                                  <v-text-field dense label="name" v-model="snapshotName"
+                                    :rules="[(v) => !!v || 'Required!']" />
+                                  <v-btn :loading="isLoading" @click="createSnapshot(instance.uuid)">
                                     Send
                                   </v-btn>
                                 </v-col>
                               </v-row>
                             </v-card>
                           </v-menu>
-                          <v-btn
-                            class="mr-2"
-                            :loading="isDeleteLoading"
-                            @click="deleteSnapshot(instance)"
-                          >
+                          <v-btn class="mr-2" :loading="isDeleteLoading" @click="deleteSnapshot(instance)">
                             Delete
                           </v-btn>
-                          <v-btn
-                            :loading="isRevertLoading"
-                            @click="revertToSnapshot(instance)"
-                          >
+                          <v-btn :loading="isRevertLoading" @click="revertToSnapshot(instance)">
                             Revert
                           </v-btn>
                         </v-col>
                         <v-col>
-                          <nocloud-table
-                            single-select
-                            item-key="ts"
-                            v-model="selected"
-                            :items="
-                              Object.values(
-                                instance.state?.meta?.snapshots || {}
-                              )
-                            "
-                            :headers="headers"
-                          >
+                          <nocloud-table single-select item-key="ts" v-model="selected" :items="
+                            Object.values(
+                              instance.state?.meta?.snapshots || {}
+                            )
+                          " :headers="headers">
                             <template v-slot:[`item.ts`]="{ item }">
                               {{ date(item.ts) }}
                             </template>
@@ -437,23 +253,14 @@
       </v-col>
     </v-row>
 
-    <v-snackbar
-      v-model="snackbar.visibility"
-      :timeout="snackbar.timeout"
-      :color="snackbar.color"
-    >
+    <v-snackbar v-model="snackbar.visibility" :timeout="snackbar.timeout" :color="snackbar.color">
       {{ snackbar.message }}
       <template v-if="snackbar.route && Object.keys(snackbar.route).length > 0">
         <router-link :to="snackbar.route"> Look up. </router-link>
       </template>
 
       <template v-slot:action="{ attrs }">
-        <v-btn
-          :color="snackbar.buttonColor"
-          text
-          v-bind="attrs"
-          @click="snackbar.visibility = false"
-        >
+        <v-btn :color="snackbar.buttonColor" text v-bind="attrs" @click="snackbar.visibility = false">
           Close
         </v-btn>
       </template>
