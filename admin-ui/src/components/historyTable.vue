<template>
  <nocloud-table
    :table-name="tableName"
    class="mt-4"
    :items="logs"
    :headers="headers"
    :loading="isLoading"
    :footer-error="fetchError"
    :server-items-length="count"
    :server-side-page="page"
    item-key="id"
    @update:options="onUpdateOptions"
    show-expand
    :expanded.sync="expanded"
    no-hide-uuid
  >
    <template v-slot:[`item.ts`]="{ value }">
      {{ new Date(new Date(1970, 0, 1).setSeconds(value)).toLocaleString() }}
    </template>
    <template v-slot:[`item.requestor`]="{ value }">
      <router-link :to="{ name: 'Account', params: { accountId: value } }">
        {{ getAccount(value)?.title }}
      </router-link>
    </template>
    <template v-slot:[`item.uuid`]="{ item, value }">
      <router-link
        v-if="item.entity === 'Instances'"
        :to="{ name: 'Instance', params: { instanceId: value } }"
      >
        {{ getInstance(value)?.title }}
      </router-link>
      <router-link
        v-else
        :to="{ name: 'Service', params: { serviceId: value } }"
      >
        {{ getService(value)?.title }}
      </router-link>
    </template>
    <template v-slot:expanded-item="{ headers, item }">
      <td :colspan="headers.length" style="padding: 0">
        <nocloud-table
          :server-items-length="-1"
          hide-default-footer
          :headers="operationHeaders"
          :items="getDiffItems(item.snapshot.diff)"
        />
      </td>
    </template>
  </nocloud-table>
</template>

<script setup>
<<<<<<< HEAD
import { toRefs, ref, onMounted, computed } from "vue";
=======
import { defineProps, toRefs, ref, onMounted, computed, watch } from "vue";
>>>>>>> 0e5339a7
import nocloudTable from "@/components/table.vue";
import api from "@/api";
import { useStore } from "@/store";

const props = defineProps({
  tableName: {},
  accountId: {},
  uuid: {},
  hideRequestor: { type: Boolean, default: false },
    hideUuid: { type: Boolean, default: false },
});
const { tableName, accountId, uuid, hideRequestor,hideUuid } = toRefs(props);

const count = ref(10);
const logs = ref([]);
const page = ref(1);
const isFetchLoading = ref(false);
const isCountLoading = ref(false);
const fetchError = ref("");
const expanded = ref([]);

const store = useStore();

const headers = computed(() => [
  { text: "Id", value: "id" },
  !hideRequestor.value && { text: "Requestor", value: "requestor" },
  !hideUuid.value && { text: "Account or service", value: "uuid" },
  { text: "Entity", value: "entity" },
  { text: "Scope", value: "scope" },
  { text: "Action", value: "action" },
  { text: "TS", value: "ts" },
]);

const operationHeaders = ref([
  { text: "Operation", value: "op" },
  { text: "Path", value: "path" },
  { text: "Value", value: "value" },
]);

const getDiffItems = (diff) => {
  try {
    const replacedKeys = [
      { to: "}", from: "}," },
      { to: "'", from: '"' },
      { to: "`", from: '"' },
      { to: "'", from: '"' },
    ];

    let replaced = diff;
    replacedKeys.forEach(
      ({ to, from }) => (replaced = replaced.replaceAll(to, from))
    );
    return JSON.parse(`[${replaced.slice(0, -1)}]`);
  } catch (e) {
    return [];
  }
};

const onUpdateOptions = async (options) => {
  if (count.value === 0) {
    return;
  }

  isFetchLoading.value = true;
  try {
    logs.value = (
      await api.logging.list({
        requestor: accountId.value,
        uuid: uuid.value,
        page: options.page,
        limit: options.itemsPerPage,
      })
    ).events;
  } finally {
    isFetchLoading.value = false;
  }
};

const updateProps = async () => {
  await init();
  onUpdateOptions({});
};

const init = async () => {
  isCountLoading.value = true;
  try {
    count.value = +(
      await api.logging.count({ requestor: accountId.value, uuid: uuid.value })
    ).total;
  } finally {
    isCountLoading.value = false;
  }
};

const getAccount = (uuid) => {
  return accounts.value.find((acc) => acc.uuid === uuid);
};

const getInstance = (uuid) => {
  return instances.value.find((i) => i.uuid === uuid);
};

const getService = (uuid) => {
  return services.value.find((s) => s.uuid === uuid);
};

const isLoading = computed(() => {
  return isFetchLoading.value || isCountLoading.value;
});

const accounts = computed(() => store.getters["accounts/all"]);
const services = computed(() => store.getters["services/all"]);
const instances = computed(() => store.getters["services/getInstances"]);

onMounted(() => {
  init();
});

watch(accountId, () => updateProps());
watch(uuid, () => updateProps());
</script><|MERGE_RESOLUTION|>--- conflicted
+++ resolved
@@ -50,11 +50,7 @@
 </template>
 
 <script setup>
-<<<<<<< HEAD
 import { toRefs, ref, onMounted, computed } from "vue";
-=======
-import { defineProps, toRefs, ref, onMounted, computed, watch } from "vue";
->>>>>>> 0e5339a7
 import nocloudTable from "@/components/table.vue";
 import api from "@/api";
 import { useStore } from "@/store";
