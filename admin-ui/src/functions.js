import yaml from "yaml";

export function isObject(item) {
  return item && typeof item === "object" && !Array.isArray(item);
}

export function mergeDeep(target, ...sources) {
  if (!sources.length) return target;
  const source = sources.shift();

  if (isObject(target) && isObject(source)) {
    for (const key in source) {
      if (isObject(source[key])) {
        if (!target[key]) Object.assign(target, { [key]: {} });
        mergeDeep(target[key], source[key]);
      } else {
        Object.assign(target, { [key]: source[key] });
      }
    }
  }

  return mergeDeep(target, ...sources);
}

export function sha256(ascii) {
  function rightRotate(value, amount) {
    return (value >>> amount) | (value << (32 - amount));
  }

  var mathPow = Math.pow;
  var maxWord = mathPow(2, 32);
  var lengthProperty = "length";
  var i, j;
  var result = "";

  var words = [];
  var asciiBitLength = ascii[lengthProperty] * 8;

  var hash = (sha256.h = sha256.h || []);
  var k = (sha256.k = sha256.k || []);
  var primeCounter = k[lengthProperty];
  var isComposite = {};
  for (var candidate = 2; primeCounter < 64; candidate++) {
    if (!isComposite[candidate]) {
      for (i = 0; i < 313; i += candidate) {
        isComposite[i] = candidate;
      }
      hash[primeCounter] = (mathPow(candidate, 0.5) * maxWord) | 0;
      k[primeCounter++] = (mathPow(candidate, 1 / 3) * maxWord) | 0;
    }
  }

  ascii += "\x80";
  while ((ascii[lengthProperty] % 64) - 56) ascii += "\x00";
  for (i = 0; i < ascii[lengthProperty]; i++) {
    j = ascii.charCodeAt(i);
    if (j >> 8) return;
    words[i >> 2] |= j << (((3 - i) % 4) * 8);
  }
  words[words[lengthProperty]] = (asciiBitLength / maxWord) | 0;
  words[words[lengthProperty]] = asciiBitLength;

  for (j = 0; j < words[lengthProperty]; ) {
    var w = words.slice(j, (j += 16));
    var oldHash = hash;
    hash = hash.slice(0, 8);

    for (i = 0; i < 64; i++) {
      var w15 = w[i - 15],
        w2 = w[i - 2];

      var a = hash[0],
        e = hash[4];
      var temp1 =
        hash[7] +
        (rightRotate(e, 6) ^ rightRotate(e, 11) ^ rightRotate(e, 25)) +
        ((e & hash[5]) ^ (~e & hash[6])) +
        k[i] +
        (w[i] =
          i < 16
            ? w[i]
            : (w[i - 16] +
                (rightRotate(w15, 7) ^ rightRotate(w15, 18) ^ (w15 >>> 3)) +
                w[i - 7] +
                (rightRotate(w2, 17) ^ rightRotate(w2, 19) ^ (w2 >>> 10))) |
              0);
      var temp2 =
        (rightRotate(a, 2) ^ rightRotate(a, 13) ^ rightRotate(a, 22)) +
        ((a & hash[1]) ^ (a & hash[2]) ^ (hash[1] & hash[2]));

      hash = [(temp1 + temp2) | 0].concat(hash);
      hash[4] = (hash[4] + temp1) | 0;
    }

    for (i = 0; i < 8; i++) {
      hash[i] = (hash[i] + oldHash[i]) | 0;
    }
  }

  for (i = 0; i < 8; i++) {
    for (j = 3; j + 1; j--) {
      var b = (hash[i] >> (j * 8)) & 255;
      result += (b < 16 ? 0 : "") + b.toString(16);
    }
  }
  return result;
}

export function filterArrayIncludes(array, { keys, value, params }) {
  if (!array || !Array.isArray(array) || !array.length) {
    return [];
  }

  return array.filter((item) =>
    keys.some((key) => {
      const newKey = params?.[key] ? params?.[key] : key;
      let newValue = item[newKey];

      switch (typeof params?.[key]) {
        case "function":
          newValue = newKey(item);
          break;
        case "string":
          newValue = item[key][newKey];
      }

      return (
        typeof newValue === "string" &&
        newValue.toLowerCase().includes(value.toLowerCase())
      );
    })
  );
}

export function filterArrayBy(array, { key, value }) {
  if (!array || !Array.isArray(array) || !array.length) {
    return [];
  }

  return array.filter((item) => item[key] === value);
}

export function filterArrayByTitleAndUuid(
  array,
  value,
  unique = true,
  titleKey = "title"
) {
  const byUuid = filterArrayIncludes(array, {
    keys: ["uuid"],
    value: value.toLowerCase(),
  });

  const byTitle = filterArrayIncludes(array, {
    keys: [titleKey],
    value: value.toLowerCase(),
  });

  if (!unique) {
    return byTitle.concat(byUuid);
  }

  return [...new Set([...byTitle, ...byUuid])];
}

export function levenshtein(s, t) {
  const d = [];

  const n = s.length,
    m = t.length;

  if (n == 0) return m;
  if (m == 0) return n;

  for (let ik = n; ik >= 0; ik--) d[ik] = [];

  for (let ix = n; ix >= 0; ix--) d[ix][0] = i;
  for (let jf = m; jf >= 0; jf--) d[0][jf] = jf;

  for (var i = 1; i <= n; i++) {
    const s_i = s.charAt(i - 1);

    for (let j = 1; j <= m; j++) {
      if (i == j && d[i][j] > 4) return n;

      const t_j = t.charAt(j - 1);
      const cost = s_i == t_j ? 0 : 1;

      let mi = d[i - 1][j] + 1;
      const b = d[i][j - 1] + 1;
      const c = d[i - 1][j - 1] + cost;

      if (b < mi) mi = b;
      if (c < mi) mi = c;

      d[i][j] = mi;

      if (i > 1 && j > 1 && s_i == t.charAt(j - 2) && s.charAt(i - 2) == t_j) {
        d[i][j] = Math.min(d[i][j], d[i - 2][j - 2] + cost);
      }
    }
  }

  return d[n][m];
}

export function downloadFile(blob, name, extension = "json") {
  if (window.navigator.msSaveOrOpenBlob) {
    window.navigator.msSaveBlob(blob, name);
  } else {
    const elem = window.document.createElement("a");
    elem.href = window.URL.createObjectURL(blob);
    elem.download = name + "." + extension;
    document.body.appendChild(elem);
    elem.click();
    document.body.removeChild(elem);
  }
}

export function downloadJSONFile(obj, name) {
  const blob = new Blob([JSON.stringify(obj)], {
    type: "application/json",
  });
  downloadFile(blob, name);
}

export function objectToYAMLString(obj) {
  const doc = new yaml.Document();
  doc.contents = obj;

  return doc.toString();
}

export function downloadYAMLFile(obj, name) {
  const blob = new Blob([objectToYAMLString(obj)], {});

  downloadFile(blob, name, "yaml");
}

export function readJSONFile(file) {
  return new Promise((resolve) => {
    if (!file) return;

    let reader = new FileReader();
    reader.onload = (e) => {
      const result = JSON.parse(e.target.result);
      resolve(result);
    };
    reader.readAsText(file);
  });
}

export function readYAMLFile(file) {
  return new Promise((resolve) => {
    if (!file) return;

    let reader = new FileReader();
    reader.onload = (e) => {
      const result = yaml.parse(e.target.result);
      resolve(result);
    };
    reader.readAsText(file);
  });
}

export function getTimeBySeconds(secs) {
  let sec_num = parseInt(secs, 10);
  let hours = Math.floor(sec_num / 3600);
  let minutes = Math.floor((sec_num - hours * 3600) / 60);
  let seconds = sec_num - hours * 3600 - minutes * 60;

  if (hours < 10) {
    hours = "0" + hours;
  }
  if (minutes < 10) {
    minutes = "0" + minutes;
  }
  if (seconds < 10) {
    seconds = "0" + seconds;
  }
  return hours + ":" + minutes + ":" + seconds;
}

export function getDaysBySeconds(seconds) {
  return Math.floor(+seconds / (60 * 60 * 24));
}

export function getSecondsByDays(days) {
  return +days * 60 * 60 * 24;
}

export function getMonthsByDays(days) {
  return Math.floor(+days / 30);
}

export function getQuartersByDays(days) {
  return Math.floor(+days / 90);
}

export function getYearsByDays(days) {
  return Math.floor(+days / 365);
}

export function getWeekByDays(days) {
  return Math.floor(+days / 7);
}

export function getState(item) {
  if (!item.state) return "UNKNOWN";
  const state =
    item.billingPlan.type === "ione"
      ? item.state.meta?.lcm_state_str
      : item.state.state;

  switch (item.state.meta.state) {
    case 1:
      return "PENDING";
    case 5:
      return "SUSPENDED";
    case "BUILD":
      return "BUILD";
  }
  switch (state) {
    case "LCM_INIT":
      return "POWEROFF";
    default:
      return state?.replaceAll("_", " ") ?? "";
  }
}

export function toKebabCase(str) {
  return str.replace(/([a-z])([A-Z])/g, "$1-$2").toLowerCase();
}

export function toPascalCase(text) {
  if (!text) {
    return;
  }
  return text.replace(/(^\w|-\w)/g, (text) =>
    text.replace(/-/, "").toUpperCase()
  );
}

export function formatSecondsToDate(seconds) {
  if (!seconds) return "-";
  const date = new Date(seconds * 1000);

  const year = date.toUTCString().split(" ")[3];
  let month = date.getUTCMonth() + 1;
  let day = date.getUTCDate();

  if (`${month}`.length < 2) month = `0${month}`;
  if (`${day}`.length < 2) day = `0${day}`;

  return `${year}-${month}-${day}`;
}

export function getTimestamp({ day, month, year, quarter, week, time }) {
  let seconds = 0;

  seconds += getSecondsByDays(30 * month);
  seconds += getSecondsByDays(30 * 3 * quarter);
  seconds += getSecondsByDays(7 * week);
  seconds += getSecondsByDays(365 * year);
  seconds += getSecondsByDays(day);
  seconds += new Date("1970-01-01T" + time + "Z").getTime() / 1000;
<<<<<<< HEAD
  console.log(seconds);
  return seconds;
}

export function getOvhPrice(instance) {
  const duration = instance.config.duration;
  const tarrifPrice =
    instance.billingPlan.products[`${duration} ${instance.config.planCode}`]
      .price;
  const addonsPrice = instance.config.addons
    .map(
      (a) =>
        instance.billingPlan.resources.find((r) => r.key === `${duration} ${a}`)
          .price
    )
    .reduce((acc, v) => acc + v, 0);
  return tarrifPrice + addonsPrice;
=======
  console.log(seconds)
  return seconds;
>>>>>>> 2bbb2827
}<|MERGE_RESOLUTION|>--- conflicted
+++ resolved
@@ -364,8 +364,6 @@
   seconds += getSecondsByDays(365 * year);
   seconds += getSecondsByDays(day);
   seconds += new Date("1970-01-01T" + time + "Z").getTime() / 1000;
-<<<<<<< HEAD
-  console.log(seconds);
   return seconds;
 }
 
@@ -382,8 +380,4 @@
     )
     .reduce((acc, v) => acc + v, 0);
   return tarrifPrice + addonsPrice;
-=======
-  console.log(seconds)
-  return seconds;
->>>>>>> 2bbb2827
 }