<template>
  <v-app :style="{background: $vuetify.theme.themes.dark.background}">
    <v-navigation-drawer
      app
      permanent
			:color="asideColor"
      :mini-variant="miniNav"
    >
    
      <router-link
        to="/"
      >
        <!-- <div class="d-flex gg-15px align-center justify-center" :class="[miniNav ? 'pa-3' : 'pa-5']"> -->
        <div class="d-flex gg-15px align-center justify-center pa-5">
					<template
						v-if="!config.logoSrc"
					>
						<v-img
							alt=""
							src="@/assets/logo.svg"
							max-height="42px"
							max-width="48px"
							contain
						></v-img>
						
						<v-img
							v-if="!miniNav"
							transition="fade-transition"
							alt=""
							src="@/assets/logoTitle.svg"
							max-height="24px"
							max-width="122px"
							contain
						></v-img>
					</template>
					<template v-else>
						<v-img
							v-if="!miniNav"
							transition="fade-transition"
							alt=""
							:src="config.logoSrc"
							contain
						></v-img>			
					</template>
        </div>
      </router-link>


      <v-list
        v-if="isLoggedIn"
        dense
				:dark="asideDark"
      >

				<v-subheader>MAIN</v-subheader>

        <v-list-item 
					v-bind="listItemBind"
					:to="{name: 'Dashboard'}"
				>
          <v-list-item-icon>
            <v-icon>mdi-view-dashboard-variant</v-icon>
          </v-list-item-icon>

          <v-list-item-content>
            <v-list-item-title>Dashboard</v-list-item-title>
          </v-list-item-content>
        </v-list-item>

        <v-list-item 
					v-bind="listItemBind"
<<<<<<< HEAD
					:to="{name: 'Accounts'}"
=======
					:to="{name: 'Namespaces'}"
>>>>>>> 76c42c04
				>
          <v-list-item-icon>
            <v-icon>mdi-account-multiple</v-icon>
          </v-list-item-icon>

          <v-list-item-content>
            <v-list-item-title>Accounts</v-list-item-title>
          </v-list-item-content>
        </v-list-item>

        <v-list-item 
					v-bind="listItemBind"
<<<<<<< HEAD
					:to="{name: 'Namespaces'}"
=======
					:to="{name: 'Accounts'}"
>>>>>>> 76c42c04
				>
          <v-list-item-icon>
            <v-icon>mdi-form-textbox</v-icon>
          </v-list-item-icon>

          <v-list-item-content>
            <v-list-item-title>Namespaces</v-list-item-title>
          </v-list-item-content>
        </v-list-item>

        <v-list-item 
					v-bind="listItemBind"
<<<<<<< HEAD
					:to="{name: 'Services'}" @click.ctrl="() => easterEgg = true"
=======
					:to="{name: 'ServicesProviders'}"
>>>>>>> 76c42c04
				>
          <v-list-item-icon>
            <v-icon :color="easterEgg ? 'green darker-2' : undefined">mdi-alien</v-icon>
          </v-list-item-icon>

          <v-list-item-content>
            <v-list-item-title>Services</v-list-item-title>
          </v-list-item-content>
        </v-list-item>

<<<<<<< HEAD
				<v-subheader>SYSTEM</v-subheader>

        <v-list-item 
					v-bind="listItemBind"
					:to="{name: 'ServicesProviders'}"
=======
        <v-list-item 
					v-bind="listItemBind"
					:to="{name: 'DNS manager'}"
>>>>>>> 76c42c04
				>
          <v-list-item-icon>
            <v-icon>mdi-database-marker</v-icon>
          </v-list-item-icon>

          <v-list-item-content>
            <v-list-item-title>Services Providers</v-list-item-title>
          </v-list-item-content>
        </v-list-item>

        <v-list-item 
					v-bind="listItemBind"
<<<<<<< HEAD
					:to="{name: 'DNS manager'}"
=======
					:to="{name: 'Services'}" @click.ctrl="() => easterEgg = true"
>>>>>>> 76c42c04
				>
          <v-list-item-icon>
            <v-icon>mdi-dns</v-icon>
          </v-list-item-icon>

          <v-list-item-content>
            <v-list-item-title>DNS manager</v-list-item-title>
          </v-list-item-content>
        </v-list-item>

<<<<<<< HEAD
=======
				<v-subheader>SYSTEM</v-subheader>

>>>>>>> 76c42c04
        <v-list-item 
					v-bind="listItemBind"
					:to="{name: 'Settings'}"
				>
          <v-list-item-icon>
            <v-icon>mdi-cogs</v-icon>
          </v-list-item-icon>

          <v-list-item-content>
            <v-list-item-title>Settings</v-list-item-title>
          </v-list-item-content>
        </v-list-item>


        
      </v-list>
    </v-navigation-drawer>


    <v-app-bar
      v-if="isLoggedIn"
      app
      color="background"
      elevation=0
    >
			<v-row
				style="width: 100%"
				justify="center"
				align="center"
			>
				<v-col>
					<v-text-field
						hide-details
						prepend-inner-icon="mdi-magnify"
						placeholder="Search..."
						single-line
						background-color="background-light"
						dence
						rounded
					></v-text-field>
				</v-col>
				<v-col
					class="d-flex justify-center"
				>
					<v-btn
						v-if="btnStates.visible"
						:disabled="btnStates.disabled"
						color="background-light"
						fab
						small
						:loading="btnLoading"
						@click="() => $store.dispatch('reloadBtn/onclick')"
					>
						<v-icon>mdi-reload</v-icon>
					</v-btn>
				</v-col>
				<v-col
					class="d-flex justify-end"
				>
      
					<v-menu
						offset-y
						transition="slide-y-transition"
					>
						<template v-slot:activator="{ on, attrs }">
							<v-btn
								class="mx-2"
								fab
								color="background-light"
								v-bind="attrs"
								v-on="on"
							>
								<v-icon dark>
									mdi-account
								</v-icon>
							</v-btn>
						</template>
						<v-list
							dence
							min-width="250px"
						>
							<v-list-item>
								<v-list-item-content>
									<v-list-item-title class="text-h6">
										{{userdata.title}}
									</v-list-item-title>
									<v-list-item-subtitle>#{{userdata.uuid}}</v-list-item-subtitle>
								</v-list-item-content>
							</v-list-item>
							<v-divider></v-divider>
							<v-list-item @click="logoutHandler">
								<v-list-item-title>Logout</v-list-item-title>
							</v-list-item>
						</v-list>
					</v-menu>
					
				</v-col>
			</v-row>

      <v-spacer></v-spacer>

    </v-app-bar>


    <v-main>
      <router-view/>
    </v-main>
  </v-app>
</template>

<script>
import config from "@/config"

export default {
  name: 'App',

  data: () => ({
		miniNav: true,
		easterEgg: false,
		config,
  }),
  methods:{
    logoutHandler(){
      this.$store.dispatch('auth/logout')
    },
		setTitle(value){
			document.title = `${value} | NoCloud`;
		},
		onResize () {
			this.miniNav = window.innerWidth <= 768
		},
  },
  computed: {
    isLoggedIn(){
      const result = this.$store.getters['auth/isLoggedIn']
      return result
    },
		userdata(){
			return this.$store.getters['auth/userdata'];
		},
		btnLoading(){
			return this.$store.getters['reloadBtn/isLoading'];
		},
		btnStates(){
			return this.$store.getters['reloadBtn/states'];
		},
		asideColor(){
			return config?.dye?.aside?.background ?? 'background-light'
		},
		asideLinksColor(){
			return config?.dye?.aside?.links ?? undefined
		},
		asideDark(){
			return config?.dye?.aside?.whiteText ?? undefined
		},
		listItemBind(){
			if(this.asideLinksColor)
				return {
					color: this.asideLinksColor,
					dark: this.asideDark
				}
			else
				return {}
		}
  },
  created(){
    this.$store.dispatch('auth/load')

    this.$router.onReady(()=>{
      const route = this.$route;
      if(route.matched.some(el => el.meta.requireLogin) && !this.isLoggedIn){
        this.$router.replace({name: "Login"});
      }

      if(route.matched.some(el => el.meta.requireUnlogin) && this.isLoggedIn){
        this.$router.replace({name: "Home"});
      }
    })

    this.$router.beforeEach((to, from, next)=>{
			this.$store.commit('reloadBtn/setLoading', false)

      if(to.matched.some(el => el.meta.requireLogin) && !this.isLoggedIn){
        next({name: "Login"});
      } else if(to.matched.some(el => el.meta.requireUnlogin) && this.isLoggedIn) {
        next(from);
      } else {
        next();
      }
    })

		this.$router.afterEach(to => {
			this.setTitle(to.name)
		})

		if(this.isLoggedIn){
			this.$store.dispatch('auth/fetchUserData')
		}
  },
	mounted(){
		this.onResize()
		window.addEventListener('resize', this.onResize, { passive: true })
	},
};
</script>


<style scoped lang="scss">
@import '@/styles/globalStyles.scss';
</style><|MERGE_RESOLUTION|>--- conflicted
+++ resolved
@@ -69,28 +69,20 @@
 
         <v-list-item 
 					v-bind="listItemBind"
-<<<<<<< HEAD
 					:to="{name: 'Accounts'}"
-=======
+				>
+          <v-list-item-icon>
+            <v-icon>mdi-account-multiple</v-icon>
+          </v-list-item-icon>
+
+          <v-list-item-content>
+            <v-list-item-title>Accounts</v-list-item-title>
+          </v-list-item-content>
+        </v-list-item>
+
+        <v-list-item 
+					v-bind="listItemBind"
 					:to="{name: 'Namespaces'}"
->>>>>>> 76c42c04
-				>
-          <v-list-item-icon>
-            <v-icon>mdi-account-multiple</v-icon>
-          </v-list-item-icon>
-
-          <v-list-item-content>
-            <v-list-item-title>Accounts</v-list-item-title>
-          </v-list-item-content>
-        </v-list-item>
-
-        <v-list-item 
-					v-bind="listItemBind"
-<<<<<<< HEAD
-					:to="{name: 'Namespaces'}"
-=======
-					:to="{name: 'Accounts'}"
->>>>>>> 76c42c04
 				>
           <v-list-item-icon>
             <v-icon>mdi-form-textbox</v-icon>
@@ -103,64 +95,44 @@
 
         <v-list-item 
 					v-bind="listItemBind"
-<<<<<<< HEAD
 					:to="{name: 'Services'}" @click.ctrl="() => easterEgg = true"
-=======
+				>
+          <v-list-item-icon>
+            <v-icon :color="easterEgg ? 'green darker-2' : undefined">mdi-alien</v-icon>
+          </v-list-item-icon>
+
+          <v-list-item-content>
+            <v-list-item-title>Services</v-list-item-title>
+          </v-list-item-content>
+        </v-list-item>
+
+        <v-list-item 
+					v-bind="listItemBind"
 					:to="{name: 'ServicesProviders'}"
->>>>>>> 76c42c04
-				>
-          <v-list-item-icon>
-            <v-icon :color="easterEgg ? 'green darker-2' : undefined">mdi-alien</v-icon>
-          </v-list-item-icon>
-
-          <v-list-item-content>
-            <v-list-item-title>Services</v-list-item-title>
-          </v-list-item-content>
-        </v-list-item>
-
-<<<<<<< HEAD
+				>
+          <v-list-item-icon>
+            <v-icon>mdi-database-marker</v-icon>
+          </v-list-item-icon>
+
+          <v-list-item-content>
+            <v-list-item-title>Services Providers</v-list-item-title>
+          </v-list-item-content>
+        </v-list-item>
+
+        <v-list-item 
+					v-bind="listItemBind"
+					:to="{name: 'DNS manager'}"
+				>
+          <v-list-item-icon>
+            <v-icon>mdi-dns</v-icon>
+          </v-list-item-icon>
+
+          <v-list-item-content>
+            <v-list-item-title>DNS manager</v-list-item-title>
+          </v-list-item-content>
+        </v-list-item>
+
 				<v-subheader>SYSTEM</v-subheader>
-
-        <v-list-item 
-					v-bind="listItemBind"
-					:to="{name: 'ServicesProviders'}"
-=======
-        <v-list-item 
-					v-bind="listItemBind"
-					:to="{name: 'DNS manager'}"
->>>>>>> 76c42c04
-				>
-          <v-list-item-icon>
-            <v-icon>mdi-database-marker</v-icon>
-          </v-list-item-icon>
-
-          <v-list-item-content>
-            <v-list-item-title>Services Providers</v-list-item-title>
-          </v-list-item-content>
-        </v-list-item>
-
-        <v-list-item 
-					v-bind="listItemBind"
-<<<<<<< HEAD
-					:to="{name: 'DNS manager'}"
-=======
-					:to="{name: 'Services'}" @click.ctrl="() => easterEgg = true"
->>>>>>> 76c42c04
-				>
-          <v-list-item-icon>
-            <v-icon>mdi-dns</v-icon>
-          </v-list-item-icon>
-
-          <v-list-item-content>
-            <v-list-item-title>DNS manager</v-list-item-title>
-          </v-list-item-content>
-        </v-list-item>
-
-<<<<<<< HEAD
-=======
-				<v-subheader>SYSTEM</v-subheader>
-
->>>>>>> 76c42c04
         <v-list-item 
 					v-bind="listItemBind"
 					:to="{name: 'Settings'}"
