--- conflicted
+++ resolved
@@ -1,603 +1,590 @@
-<template>
-  <div class="pa-4">
-    <div class="d-flex">
-      <h1 class="page__title" v-if="!item">Create plan</h1>
-      <v-icon class="mx-3" large color="light" @click="openPlanWiki">
-        mdi-information-outline
-      </v-icon>
-    </div>
-
-    <v-form v-model="isValid" ref="form">
-      <v-row>
-        <v-col lg="6" cols="12">
-          <v-row align="center">
-            <v-col cols="3">
-              <v-subheader>Plan type</v-subheader>
-            </v-col>
-            <v-col cols="9">
-              <v-select
-                label="Type"
-                v-model="plan.type"
-                :items="types"
-                :rules="generalRule"
-              />
-            </v-col>
-          </v-row>
-          <v-row align="center">
-            <v-col cols="3">
-              <v-subheader>Plan title</v-subheader>
-            </v-col>
-            <v-col cols="9">
-              <v-text-field
-                label="Title"
-                v-model="plan.title"
-                :rules="generalRule"
-              />
-            </v-col>
-          </v-row>
-
-          <!-- Opensrs props -->
-          <plan-opensrs
-            @changeFee="(data) => (plan.fee = data)"
-            @onValid="(data) => (isFeeValid = data)"
-            v-if="plan.type === 'opensrs'"
-            :fee="plan.fee"
-            :isEdit="isEdit"
-          />
-
-          <v-row align="center">
-            <v-col cols="3">
-              <v-subheader>Plan kind</v-subheader>
-            </v-col>
-            <v-col cols="9">
-              <confirm-dialog @cancel="changePlan(true)" @confirm="changePlan">
-                <v-radio-group v-model="selectedKind" row mandatory>
-                  <v-radio
-                    v-for="item in kinds"
-                    :key="item"
-                    :value="item"
-                    :label="item.toLowerCase()"
-                  />
-                </v-radio-group>
-              </confirm-dialog>
-            </v-col>
-          </v-row>
-
-          <v-row align="center">
-            <v-col cols="3">
-              <v-subheader>Public</v-subheader>
-            </v-col>
-            <v-col cols="9">
-              <v-switch v-model="plan.public" />
-            </v-col>
-          </v-row>
-
-          <v-divider />
-
-          <v-tabs v-model="form.title" background-color="background-light">
-            <v-tab
-              draggable="true"
-              active-class="background"
-              v-for="(title, i) of form.titles"
-              :key="title"
-              @drag="(e) => dragTab(e, i)"
-              @dragstart="dragTabStart"
-              @dragend="dragTabEnd"
-              @dblclick="edit = { isVisible: true, title }"
-            >
-              {{ title }}
-              <v-icon small right color="error" @click="removeConfig(title)">
-                mdi-close
-              </v-icon>
-            </v-tab>
-            <v-text-field
-              dense
-              outlined
-              :label="edit.isVisible ? `Edit ${edit.title}` : 'New config'"
-              class="ml-2 mt-1 mw-20"
-              v-if="isVisible || edit.isVisible"
-              @change="addConfig"
-            />
-            <v-icon v-else class="ml-2" @click="isVisible = true">
-              mdi-plus
-            </v-icon>
-          </v-tabs>
-
-          <v-divider />
-
-          <v-subheader v-if="form.titles.length > 0">
-            To edit the title, double-click the LMB
-          </v-subheader>
-
-          <v-tabs-items v-model="form.title">
-            <v-tab-item v-for="(title, i) of form.titles" :key="title">
-              <component
-                :is="template"
-                :keyForm="title"
-                :resource="plan.resources[i]"
-                :product="getProduct(i)"
-                :preset="preset(i)"
-                @change:resource="(data) => changeResource(i, data)"
-                @change:product="(data) => changeProduct(title, data)"
-              />
-            </v-tab-item>
-          </v-tabs-items>
-
-          <plans-form-fee @change="changeFee" />
-        </v-col>
-      </v-row>
-
-      <v-row>
-        <v-col>
-          <v-btn
-            class="mr-2"
-            color="background-light"
-            :loading="isLoading"
-            :disabled="!isTestSuccess"
-            @click="tryToSend"
-          >
-            {{ item ? "Edit" : "Create" }}
-          </v-btn>
-          <v-btn class="mr-2" :color="testButtonColor" @click="testConfig">
-            Test
-          </v-btn>
-        </v-col>
-      </v-row>
-    </v-form>
-
-    <v-snackbar
-      v-model="snackbar.visibility"
-      :timeout="snackbar.timeout"
-      :color="snackbar.color"
-    >
-      {{ snackbar.message }}
-      <template v-if="snackbar.route && Object.keys(snackbar.route).length > 0">
-        <router-link :to="snackbar.route"> Look up. </router-link>
-      </template>
-
-      <template v-slot:action="{ attrs }">
-        <v-btn
-          :color="snackbar.buttonColor"
-          text
-          v-bind="attrs"
-          @click="snackbar.visibility = false"
-        >
-          Close
-        </v-btn>
-      </template>
-    </v-snackbar>
-  </div>
-</template>
-
-<script>
-import api from "@/api.js";
-import snackbar from "@/mixins/snackbar.js";
-<<<<<<< HEAD
-import ConfirmDialog from "@/components/confirmDialog.vue";
-import PlanOpensrs from "@/components/plan/opensrs/planOpensrs.vue";
-=======
-import confirmDialog from "@/components/confirmDialog.vue";
-import plansFormFee from '@/components/plans_form_fee.vue';
->>>>>>> e784b519
-
-export default {
-  name: "plansCreate-view",
-  mixins: [snackbar],
-<<<<<<< HEAD
-  components: { ConfirmDialog, PlanOpensrs },
-=======
-  components: { confirmDialog, plansFormFee },
->>>>>>> e784b519
-  props: { item: { type: Object }, isEdit: { type: Boolean, default: false } },
-  data: () => ({
-    types: [],
-    kinds: ["DYNAMIC", "STATIC"],
-    selectedKind: "",
-    products: [],
-    plan: {
-      title: "",
-      type: "custom",
-      kind: "DYNAMIC",
-      public: true,
-      resources: [],
-      products: {},
-<<<<<<< HEAD
-      fee: null,
-=======
-      fee: {},
->>>>>>> e784b519
-    },
-    form: {
-      title: "",
-      titles: [],
-    },
-    edit: {
-      isVisible: false,
-      title: "",
-    },
-    generalRule: [(v) => !!v || "This field is required!"],
-
-    isVisible: true,
-    isValid: false,
-    isFeeValid: true,
-    isLoading: false,
-    isTestSuccess: false,
-    testButtonColor: "background-light",
-  }),
-  methods: {
-    changeResource(num, { key, value }) {
-      try {
-        value = JSON.parse(value);
-      } catch {
-        value;
-      }
-
-      if (key === "date") {
-        this.setPeriod(value, num);
-        return;
-      }
-      if (this.plan.resources[num]) {
-        this.plan.resources[num][key] = value;
-      } else {
-        this.plan.resources.push({ [key]: value });
-      }
-    },
-    changeProduct(obj, { key, value }) {
-      try {
-        value = JSON.parse(value);
-      } catch {
-        value;
-      }
-
-      if (key === "date") {
-        this.setPeriod(value, obj);
-        return;
-      } else if (key === "resources") {
-        this.plan.resources = value;
-        return;
-      } else if (key === "amount") {
-        key = "resources";
-      }
-
-      if (this.plan.products[obj]) {
-        this.plan.products[obj][key] = value;
-      } else {
-        this.plan.products[obj] = { [key]: value };
-      }
-    },
-    changeFee({ key, value }) {
-      try {
-        value = JSON.parse(value);
-      } catch {
-        value;
-      }
-
-      this.plan.fee[key] = value;
-    },
-    preset(i) {
-      const title = this.form.titles[i - 1];
-
-      if (this.plan.products[title]) {
-        return this.plan.products[title].resources;
-      }
-      if (this.plan.type === "custom") return;
-      return {
-        cpu: 1,
-        ram: 1024,
-        ip_public: 0,
-      };
-    },
-    dragTabStart(e) {
-      const el = document.createElement("div");
-
-      e.dataTransfer.dropEffect = "move";
-      e.dataTransfer.effectAllowed = "move";
-      e.dataTransfer.setDragImage(el, 0, 0);
-    },
-    dragTab(e, i) {
-      const width = parseInt(getComputedStyle(e.target).width);
-      const all = Array.from(e.target.parentElement.children);
-      const next = Math.round(e.layerX / width) + i;
-      const prev = e.target.getAttribute("data-x");
-
-      e.target.style.cssText = `transform: translateX(${e.layerX}px)`;
-      e.target.setAttribute("data-x", `${e.layerX}`);
-      all.shift();
-      all.pop();
-
-      if (!all[next] || next === i) return;
-
-      all[next].style.transition = "0.3s";
-      if (prev < e.layerX) {
-        if (e.layerX > width / 2) {
-          all[next].style.transform = `translateX(-${width}px)`;
-        } else {
-          all[next].style.transform = "";
-        }
-      } else if (prev > e.layerX) {
-        if (e.layerX > width / 2) {
-          all[next].style.transform = "";
-        } else {
-          all[next].style.transform = `translateX(${width}px)`;
-        }
-      }
-
-      const titles = [...this.form.titles];
-      const [newTitle] = titles.splice(i, 1);
-
-      titles.splice(next, 0, newTitle);
-      localStorage.setItem("titles", JSON.stringify(titles));
-    },
-    dragTabEnd(e) {
-      const all = Array.from(e.target.parentElement.children);
-      const titles = localStorage.getItem("titles");
-      const wrapper = all.shift();
-
-      all.forEach((el) => el.removeAttribute("style"));
-      this.form.titles = JSON.parse(titles);
-      localStorage.removeItem("titles");
-
-      setTimeout(() => {
-        const left = all.find((el) =>
-          el.className.includes("tab--active")
-        ).offsetLeft;
-
-        wrapper.style.left = `${left}px`;
-      });
-    },
-    addConfig(title) {
-      if (this.edit.isVisible) {
-        const i = this.form.titles.indexOf(this.edit.title);
-
-        this.form.titles[i] = title;
-        this.edit.isVisible = false;
-
-        return;
-      }
-
-      this.form.titles.push(title);
-      this.isVisible = false;
-    },
-    removeConfig(title) {
-      this.form.titles = this.form.titles.filter((el) => el !== title);
-
-      if (this.form.titles.length <= 0) {
-        this.isVisible = true;
-      }
-    },
-    tryToSend() {
-      if (!this.isValid) {
-        this.$refs.form.validate();
-        this.testButtonColor = "background-light";
-        this.isTestSuccess = false;
-
-        return;
-      }
-
-      this.isLoading = true;
-      Object.entries(this.plan.products).forEach(([key, form]) => {
-        const num = this.form.titles.findIndex((el) => el === key);
-
-        form.sorter = num;
-      });
-
-      const id = this.$route.params?.planId;
-      const request = this.item
-        ? api.plans.update(id, this.plan)
-        : api.plans.create(this.plan);
-
-      request
-        .then(() => {
-          this.showSnackbarSuccess({
-            message: this.item
-              ? "Plan edited successfully"
-              : "Plan created successfully",
-          });
-          setTimeout(() => {
-            this.$router.push({ name: "Plans" });
-          }, 100);
-        })
-        .catch((err) => {
-          this.showSnackbarError({ message: err });
-        })
-        .finally(() => {
-          this.isLoading = false;
-        });
-    },
-    checkPeriods(periods) {
-      const wrongPeriod = periods.find((p) => p.period === 0);
-
-      return (
-        wrongPeriod &&
-        `Period cannot be zero in an ${
-          wrongPeriod.key || wrongPeriod.title
-        } config`
-      );
-    },
-    checkPlanPeriods(plan) {
-      if (
-        !Object.keys(plan.products).length &&
-        !Array.isArray(plan.resources)
-      ) {
-        return;
-      } else if (plan.products) {
-        return this.checkPeriods(Object.values(plan.products));
-      } else {
-        return this.checkPeriods(plan.resources);
-      }
-    },
-    testConfig() {
-      let message = "";
-
-      if (!this.isValid || !this.isFeeValid) {
-        this.$refs.form.validate();
-        message = "Validation failed!";
-      }
-
-      if (
-        (!message &&
-          this.plan.type === "opensrs" &&
-          this.plan.fee?.ranges?.length === 0) ||
-        !this.plan.fee?.ranges
-      ) {
-        message = "Ranges cant be empty!";
-      }
-
-      if (!message) {
-        message = this.checkPlanPeriods(this.plan);
-      }
-
-      if (message) {
-        this.testButtonColor = "background-light";
-        this.isTestSuccess = false;
-        this.showSnackbarError({
-          message,
-        });
-        return;
-      }
-
-      this.testButtonColor = "success";
-      this.isTestSuccess = true;
-    },
-    setPeriod(date, res) {
-      const period = this.getTimestamp(date);
-
-      if (this.plan.kind === "DYNAMIC") {
-        this.plan.resources[res].period = period;
-        this.plan.products = {};
-      } else if (this.plan.products[res]) {
-        this.plan.products[res].period = period;
-      }
-    },
-    getTimestamp({ day, month, year, quarter, week, time }) {
-      year = +year + 1970;
-      month = +month + quarter * 3 + 1;
-      day = +day + week * 7 + 1;
-
-      if (`${day}`.length < 2) day = "0" + day;
-      if (`${month}`.length < 2) month = "0" + month;
-
-      return Date.parse(`${year}-${month}-${day}T${time}Z`) / 1000;
-    },
-    getItem() {
-      this.form.titles = [];
-      if (Object.keys(this.item).length > 0) {
-        this.plan = this.item;
-        this.isVisible = false;
-        if (this.item.kind === "DYNAMIC") {
-          this.item.resources.forEach((el) => {
-            this.form.titles.push(el.key);
-          });
-        } else {
-          this.products = this.item.products;
-          Object.keys(this.item.products).forEach((key) => {
-            this.form.titles.push(key);
-          });
-        }
-      }
-    },
-    getProduct(index) {
-      const product = Object.values(this.products)[index];
-      if (!product) return {};
-      return {
-        ...product,
-        amount: product.resources,
-        resources: this.item.resources,
-      };
-    },
-    changePlan(isReset) {
-      if (isReset) {
-        this.selectedKind = "";
-        return;
-      }
-      this.plan.kind = this.selectedKind;
-    },
-    openPlanWiki() {
-      window.open(
-        "https://github.com/slntopp/nocloud/wiki/Billing-Plans",
-        "_blank"
-      );
-    },
-  },
-  created() {
-    if (this.isEdit) {
-      this.plan.resources = this.item.resources;
-    }
-    const types = require.context(
-      "@/components/modules/",
-      true,
-      /serviceProviders\.vue$/
-    );
-    types.keys().forEach((key) => {
-      const matched = key.match(
-        /\.\/([A-Za-z0-9-_,\s]*)\/serviceProviders\.vue/i
-      );
-      if (matched && matched.length > 1) {
-        const type = matched[1];
-        this.types.push(type);
-      }
-    });
-
-    if (this.item) this.getItem();
-  },
-  computed: {
-    template() {
-      let type;
-      switch (this.plan.kind) {
-        case "DYNAMIC":
-          type = "resources";
-          break;
-        default:
-          type = "products";
-      }
-
-      return () => import(`@/components/plans_form_${type}.vue`);
-    },
-  },
-  watch: {
-    "plan.type"() {
-      this.plan.fee = {};
-      switch (this.plan.type) {
-        case "ione":
-          if (this.plan.kind === "STATIC") return;
-
-          this.form.titles = ["cpu", "ram", "ip_public"];
-          this.isVisible = false;
-          break;
-        default:
-          this.form.titles = [];
-          this.isVisible = true;
-      }
-    },
-    "plan.kind"() {
-      if (!this.isEdit) {
-        this.form.titles = [];
-        if (this.plan.kind === "STATIC") {
-          this.plan.products = {};
-        } else {
-          this.plan.resources = [];
-        }
-      }
-    },
-  },
-};
-</script>
-
-<style scoped>
-.page__title {
-  color: var(--v-primary-base);
-  font-weight: 400;
-  font-size: 32px;
-  font-family: "Quicksand", sans-serif;
-  line-height: 1em;
-  margin-bottom: 10px;
-}
-
-.theme--dark.v-tabs-items {
-  background: var(--v-background-base);
-}
-
-.mw-20 {
-  max-width: 150px;
-}
-</style>
+<template>
+  <div class="pa-4">
+    <div class="d-flex">
+      <h1 class="page__title" v-if="!item">Create plan</h1>
+      <v-icon class="mx-3" large color="light" @click="openPlanWiki">
+        mdi-information-outline
+      </v-icon>
+    </div>
+
+    <v-form v-model="isValid" ref="form">
+      <v-row>
+        <v-col lg="6" cols="12">
+          <v-row align="center">
+            <v-col cols="3">
+              <v-subheader>Plan type</v-subheader>
+            </v-col>
+            <v-col cols="9">
+              <v-select
+                label="Type"
+                v-model="plan.type"
+                :items="types"
+                :rules="generalRule"
+              />
+            </v-col>
+          </v-row>
+          <v-row align="center">
+            <v-col cols="3">
+              <v-subheader>Plan title</v-subheader>
+            </v-col>
+            <v-col cols="9">
+              <v-text-field
+                label="Title"
+                v-model="plan.title"
+                :rules="generalRule"
+              />
+            </v-col>
+          </v-row>
+
+          <!-- Opensrs props -->
+          <plan-opensrs
+            @changeFee="(data) => (plan.fee = data)"
+            @onValid="(data) => (isFeeValid = data)"
+            v-if="plan.type === 'opensrs'"
+            :fee="plan.fee"
+            :isEdit="isEdit"
+          />
+
+          <v-row align="center">
+            <v-col cols="3">
+              <v-subheader>Plan kind</v-subheader>
+            </v-col>
+            <v-col cols="9">
+              <confirm-dialog @cancel="changePlan(true)" @confirm="changePlan">
+                <v-radio-group v-model="selectedKind" row mandatory>
+                  <v-radio
+                    v-for="item in kinds"
+                    :key="item"
+                    :value="item"
+                    :label="item.toLowerCase()"
+                  />
+                </v-radio-group>
+              </confirm-dialog>
+            </v-col>
+          </v-row>
+
+          <v-row align="center">
+            <v-col cols="3">
+              <v-subheader>Public</v-subheader>
+            </v-col>
+            <v-col cols="9">
+              <v-switch v-model="plan.public" />
+            </v-col>
+          </v-row>
+
+          <v-divider />
+
+          <v-tabs v-model="form.title" background-color="background-light">
+            <v-tab
+              draggable="true"
+              active-class="background"
+              v-for="(title, i) of form.titles"
+              :key="title"
+              @drag="(e) => dragTab(e, i)"
+              @dragstart="dragTabStart"
+              @dragend="dragTabEnd"
+              @dblclick="edit = { isVisible: true, title }"
+            >
+              {{ title }}
+              <v-icon small right color="error" @click="removeConfig(title)">
+                mdi-close
+              </v-icon>
+            </v-tab>
+            <v-text-field
+              dense
+              outlined
+              :label="edit.isVisible ? `Edit ${edit.title}` : 'New config'"
+              class="ml-2 mt-1 mw-20"
+              v-if="isVisible || edit.isVisible"
+              @change="addConfig"
+            />
+            <v-icon v-else class="ml-2" @click="isVisible = true">
+              mdi-plus
+            </v-icon>
+          </v-tabs>
+
+          <v-divider />
+
+          <v-subheader v-if="form.titles.length > 0">
+            To edit the title, double-click the LMB
+          </v-subheader>
+
+          <v-tabs-items v-model="form.title">
+            <v-tab-item v-for="(title, i) of form.titles" :key="title">
+              <component
+                :is="template"
+                :keyForm="title"
+                :resource="plan.resources[i]"
+                :product="getProduct(i)"
+                :preset="preset(i)"
+                @change:resource="(data) => changeResource(i, data)"
+                @change:product="(data) => changeProduct(title, data)"
+              />
+            </v-tab-item>
+          </v-tabs-items>
+
+          <plans-form-fee @change="changeFee" />
+        </v-col>
+      </v-row>
+
+      <v-row>
+        <v-col>
+          <v-btn
+            class="mr-2"
+            color="background-light"
+            :loading="isLoading"
+            :disabled="!isTestSuccess"
+            @click="tryToSend"
+          >
+            {{ item ? "Edit" : "Create" }}
+          </v-btn>
+          <v-btn class="mr-2" :color="testButtonColor" @click="testConfig">
+            Test
+          </v-btn>
+        </v-col>
+      </v-row>
+    </v-form>
+
+    <v-snackbar
+      v-model="snackbar.visibility"
+      :timeout="snackbar.timeout"
+      :color="snackbar.color"
+    >
+      {{ snackbar.message }}
+      <template v-if="snackbar.route && Object.keys(snackbar.route).length > 0">
+        <router-link :to="snackbar.route"> Look up. </router-link>
+      </template>
+
+      <template v-slot:action="{ attrs }">
+        <v-btn
+          :color="snackbar.buttonColor"
+          text
+          v-bind="attrs"
+          @click="snackbar.visibility = false"
+        >
+          Close
+        </v-btn>
+      </template>
+    </v-snackbar>
+  </div>
+</template>
+
+<script>
+import api from "@/api.js";
+import snackbar from "@/mixins/snackbar.js";
+import ConfirmDialog from "@/components/confirmDialog.vue";
+import PlanOpensrs from "@/components/plan/opensrs/planOpensrs.vue";
+
+export default {
+  name: "plansCreate-view",
+  mixins: [snackbar],
+  components: { ConfirmDialog, PlanOpensrs },
+  props: { item: { type: Object }, isEdit: { type: Boolean, default: false } },
+  data: () => ({
+    types: [],
+    kinds: ["DYNAMIC", "STATIC"],
+    selectedKind: "",
+    products: [],
+    plan: {
+      title: "",
+      type: "custom",
+      kind: "DYNAMIC",
+      public: true,
+      resources: [],
+      products: {},
+      fee: null,
+    },
+    form: {
+      title: "",
+      titles: [],
+    },
+    edit: {
+      isVisible: false,
+      title: "",
+    },
+    generalRule: [(v) => !!v || "This field is required!"],
+
+    isVisible: true,
+    isValid: false,
+    isFeeValid: true,
+    isLoading: false,
+    isTestSuccess: false,
+    testButtonColor: "background-light",
+  }),
+  methods: {
+    changeResource(num, { key, value }) {
+      try {
+        value = JSON.parse(value);
+      } catch {
+        value;
+      }
+
+      if (key === "date") {
+        this.setPeriod(value, num);
+        return;
+      }
+      if (this.plan.resources[num]) {
+        this.plan.resources[num][key] = value;
+      } else {
+        this.plan.resources.push({ [key]: value });
+      }
+    },
+    changeProduct(obj, { key, value }) {
+      try {
+        value = JSON.parse(value);
+      } catch {
+        value;
+      }
+
+      if (key === "date") {
+        this.setPeriod(value, obj);
+        return;
+      } else if (key === "resources") {
+        this.plan.resources = value;
+        return;
+      } else if (key === "amount") {
+        key = "resources";
+      }
+
+      if (this.plan.products[obj]) {
+        this.plan.products[obj][key] = value;
+      } else {
+        this.plan.products[obj] = { [key]: value };
+      }
+    },
+    changeFee({ key, value }) {
+      try {
+        value = JSON.parse(value);
+      } catch {
+        value;
+      }
+
+      this.plan.fee[key] = value;
+    },
+    preset(i) {
+      const title = this.form.titles[i - 1];
+
+      if (this.plan.products[title]) {
+        return this.plan.products[title].resources;
+      }
+      if (this.plan.type === "custom") return;
+      return {
+        cpu: 1,
+        ram: 1024,
+        ip_public: 0,
+      };
+    },
+    dragTabStart(e) {
+      const el = document.createElement("div");
+
+      e.dataTransfer.dropEffect = "move";
+      e.dataTransfer.effectAllowed = "move";
+      e.dataTransfer.setDragImage(el, 0, 0);
+    },
+    dragTab(e, i) {
+      const width = parseInt(getComputedStyle(e.target).width);
+      const all = Array.from(e.target.parentElement.children);
+      const next = Math.round(e.layerX / width) + i;
+      const prev = e.target.getAttribute("data-x");
+
+      e.target.style.cssText = `transform: translateX(${e.layerX}px)`;
+      e.target.setAttribute("data-x", `${e.layerX}`);
+      all.shift();
+      all.pop();
+
+      if (!all[next] || next === i) return;
+
+      all[next].style.transition = "0.3s";
+      if (prev < e.layerX) {
+        if (e.layerX > width / 2) {
+          all[next].style.transform = `translateX(-${width}px)`;
+        } else {
+          all[next].style.transform = "";
+        }
+      } else if (prev > e.layerX) {
+        if (e.layerX > width / 2) {
+          all[next].style.transform = "";
+        } else {
+          all[next].style.transform = `translateX(${width}px)`;
+        }
+      }
+
+      const titles = [...this.form.titles];
+      const [newTitle] = titles.splice(i, 1);
+
+      titles.splice(next, 0, newTitle);
+      localStorage.setItem("titles", JSON.stringify(titles));
+    },
+    dragTabEnd(e) {
+      const all = Array.from(e.target.parentElement.children);
+      const titles = localStorage.getItem("titles");
+      const wrapper = all.shift();
+
+      all.forEach((el) => el.removeAttribute("style"));
+      this.form.titles = JSON.parse(titles);
+      localStorage.removeItem("titles");
+
+      setTimeout(() => {
+        const left = all.find((el) =>
+          el.className.includes("tab--active")
+        ).offsetLeft;
+
+        wrapper.style.left = `${left}px`;
+      });
+    },
+    addConfig(title) {
+      if (this.edit.isVisible) {
+        const i = this.form.titles.indexOf(this.edit.title);
+
+        this.form.titles[i] = title;
+        this.edit.isVisible = false;
+
+        return;
+      }
+
+      this.form.titles.push(title);
+      this.isVisible = false;
+    },
+    removeConfig(title) {
+      this.form.titles = this.form.titles.filter((el) => el !== title);
+
+      if (this.form.titles.length <= 0) {
+        this.isVisible = true;
+      }
+    },
+    tryToSend() {
+      if (!this.isValid) {
+        this.$refs.form.validate();
+        this.testButtonColor = "background-light";
+        this.isTestSuccess = false;
+
+        return;
+      }
+
+      this.isLoading = true;
+      Object.entries(this.plan.products).forEach(([key, form]) => {
+        const num = this.form.titles.findIndex((el) => el === key);
+
+        form.sorter = num;
+      });
+
+      const id = this.$route.params?.planId;
+      const request = this.item
+        ? api.plans.update(id, this.plan)
+        : api.plans.create(this.plan);
+
+      request
+        .then(() => {
+          this.showSnackbarSuccess({
+            message: this.item
+              ? "Plan edited successfully"
+              : "Plan created successfully",
+          });
+          setTimeout(() => {
+            this.$router.push({ name: "Plans" });
+          }, 100);
+        })
+        .catch((err) => {
+          this.showSnackbarError({ message: err });
+        })
+        .finally(() => {
+          this.isLoading = false;
+        });
+    },
+    checkPeriods(periods) {
+      const wrongPeriod = periods.find((p) => p.period === 0);
+
+      return (
+        wrongPeriod &&
+        `Period cannot be zero in an ${
+          wrongPeriod.key || wrongPeriod.title
+        } config`
+      );
+    },
+    checkPlanPeriods(plan) {
+      if (
+        !Object.keys(plan.products).length &&
+        !Array.isArray(plan.resources)
+      ) {
+        return;
+      } else if (plan.products) {
+        return this.checkPeriods(Object.values(plan.products));
+      } else {
+        return this.checkPeriods(plan.resources);
+      }
+    },
+    testConfig() {
+      let message = "";
+
+      if (!this.isValid || !this.isFeeValid) {
+        this.$refs.form.validate();
+        message = "Validation failed!";
+      }
+
+      if (
+        (!message &&
+          this.plan.type === "opensrs" &&
+          this.plan.fee?.ranges?.length === 0) ||
+        !this.plan.fee?.ranges
+      ) {
+        message = "Ranges cant be empty!";
+      }
+
+      if (!message) {
+        message = this.checkPlanPeriods(this.plan);
+      }
+
+      if (message) {
+        this.testButtonColor = "background-light";
+        this.isTestSuccess = false;
+        this.showSnackbarError({
+          message,
+        });
+        return;
+      }
+
+      this.testButtonColor = "success";
+      this.isTestSuccess = true;
+    },
+    setPeriod(date, res) {
+      const period = this.getTimestamp(date);
+
+      if (this.plan.kind === "DYNAMIC") {
+        this.plan.resources[res].period = period;
+        this.plan.products = {};
+      } else if (this.plan.products[res]) {
+        this.plan.products[res].period = period;
+      }
+    },
+    getTimestamp({ day, month, year, quarter, week, time }) {
+      year = +year + 1970;
+      month = +month + quarter * 3 + 1;
+      day = +day + week * 7 + 1;
+
+      if (`${day}`.length < 2) day = "0" + day;
+      if (`${month}`.length < 2) month = "0" + month;
+
+      return Date.parse(`${year}-${month}-${day}T${time}Z`) / 1000;
+    },
+    getItem() {
+      this.form.titles = [];
+      if (Object.keys(this.item).length > 0) {
+        this.plan = this.item;
+        this.isVisible = false;
+        if (this.item.kind === "DYNAMIC") {
+          this.item.resources.forEach((el) => {
+            this.form.titles.push(el.key);
+          });
+        } else {
+          this.products = this.item.products;
+          Object.keys(this.item.products).forEach((key) => {
+            this.form.titles.push(key);
+          });
+        }
+      }
+    },
+    getProduct(index) {
+      const product = Object.values(this.products)[index];
+      if (!product) return {};
+      return {
+        ...product,
+        amount: product.resources,
+        resources: this.item.resources,
+      };
+    },
+    changePlan(isReset) {
+      if (isReset) {
+        this.selectedKind = "";
+        return;
+      }
+      this.plan.kind = this.selectedKind;
+    },
+    openPlanWiki() {
+      window.open(
+        "https://github.com/slntopp/nocloud/wiki/Billing-Plans",
+        "_blank"
+      );
+    },
+  },
+  created() {
+    if (this.isEdit) {
+      this.plan.resources = this.item.resources;
+    }
+    const types = require.context(
+      "@/components/modules/",
+      true,
+      /serviceProviders\.vue$/
+    );
+    types.keys().forEach((key) => {
+      const matched = key.match(
+        /\.\/([A-Za-z0-9-_,\s]*)\/serviceProviders\.vue/i
+      );
+      if (matched && matched.length > 1) {
+        const type = matched[1];
+        this.types.push(type);
+      }
+    });
+
+    if (this.item) this.getItem();
+  },
+  computed: {
+    template() {
+      let type;
+      switch (this.plan.kind) {
+        case "DYNAMIC":
+          type = "resources";
+          break;
+        default:
+          type = "products";
+      }
+
+      return () => import(`@/components/plans_form_${type}.vue`);
+    },
+  },
+  watch: {
+    "plan.type"() {
+      this.plan.fee = {};
+      switch (this.plan.type) {
+        case "ione":
+          if (this.plan.kind === "STATIC") return;
+
+          this.form.titles = ["cpu", "ram", "ip_public"];
+          this.isVisible = false;
+          break;
+        default:
+          this.form.titles = [];
+          this.isVisible = true;
+      }
+    },
+    "plan.kind"() {
+      if (!this.isEdit) {
+        this.form.titles = [];
+        if (this.plan.kind === "STATIC") {
+          this.plan.products = {};
+        } else {
+          this.plan.resources = [];
+        }
+      }
+    },
+  },
+};
+</script>
+
+<style scoped>
+.page__title {
+  color: var(--v-primary-base);
+  font-weight: 400;
+  font-size: 32px;
+  font-family: "Quicksand", sans-serif;
+  line-height: 1em;
+  margin-bottom: 10px;
+}
+
+.theme--dark.v-tabs-items {
+  background: var(--v-background-base);
+}
+
+.mw-20 {
+  max-width: 150px;
+}
+</style>