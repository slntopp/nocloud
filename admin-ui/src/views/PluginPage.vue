--- conflicted
+++ resolved
@@ -13,12 +13,8 @@
     src() {
       const { title } = this.$store.getters["auth/userdata"];
       const { token } = this.$store.state.auth;
-<<<<<<< HEAD
       const { url } = this.$route.params;
       console.log(this.$route)
-=======
-      const { url } = this.$route.query;
->>>>>>> f7aa63dd
       const params = JSON.stringify({ title, token, api: location.host });
       console.log(`${url}?a=${Buffer.from(params).toString("base64")}`)
       return `${url}?a=${Buffer.from(params).toString("base64")}`;
