<template>
  <div class="servicesProviders pa-4 flex-wrap">
    <div class="page__title mb-5">
      <router-link :to="{ name: 'ServicesProviders' }">{{
        navTitle("Services Providers")
      }}</router-link>
      /
      {{ title }}
    </div>

    <v-tabs
      class="rounded-t-lg"
      v-model="tabsIndex"
      background-color="background-light"
    >
      <v-tab v-for="tab in tabs" :key="tab.title">
        {{ tab.title }}
      </v-tab>
    </v-tabs>

    <v-tabs-items
      v-model="tabsIndex"
      style="background: var(--v-background-light-base)"
      class="rounded-b-lg"
    >
      <v-tab-item v-for="tab in tabs" :key="tab.title">
        <v-progress-linear v-if="loading" indeterminate class="pt-2" />
        <component v-if="!loading && item" :is="tab.component" :template="item">
          <v-row>
            <v-col :cols="12" :md="6">
              <json-editor
                :json="item[tab.title?.toLowerCase()]"
                @changeValue="(data) => (item[tab.title?.toLowerCase()] = data)"
              />
            </v-col>
          </v-row>
        </component>
      </v-tab-item>
    </v-tabs-items>
  </div>
</template>

<script>
import config from "@/config.js";
import JsonEditor from "../components/JsonEditor.vue";

export default {
  components: { JsonEditor },
  name: "service-providers-view",
  data: () => ({
    found: false,
    tabsIndex: 0,
    navTitles: config.navTitles ?? {},
    item: null,
  }),
  methods: {
    navTitle(title) {
      if (title && this.navTitles[title]) {
        return this.navTitles[title];
      }

      return title;
    },
  },
  computed: {
    uuid() {
      return this.$route.params.uuid;
    },
    tabs() {
      const tabs = [
        {
          title: "Info",
          component: () => import("@/components/ServicesProvider/info.vue"),
        },
<<<<<<< HEAD
=======
        this.item?.type === "ione" && {
          title: "Nebula",
          component: () => import("@/components/ServicesProvider/nebula.vue"),
        },
>>>>>>> 1bc37c26
        {
          title: "Promo",
          component: () => import("@/components/ServicesProvider/promo.vue"),
        },
        {
          title: "Map",
          component:
            this.item?.type === "ovh"
              ? () => import("@/components/ServicesProvider/ovhMap.vue")
              : () => import("@/components/ServicesProvider/map.vue"),
        },
        {
          title: "Showcase",
          component: () => import("@/components/ServicesProvider/showcase.vue"),
        },
        {
          title: "History",
          component: () => import("@/components/ServicesProvider/history.vue"),
        },
        {
          title: "Template",
          component: () => import("@/components/ServicesProvider/template.vue"),
        },
      ].filter((el) => el?.title);

      if (Object.keys(this.item?.secrets ?? {}).length > 0) tabs.splice(1, 0, {
        title: "Secrets",
        component: () =>
          import(
            `@/components/modules/${this.item?.type}/serviceProviderSecrets.vue`
          ).catch(() =>
            import("@/components/modules/custom/serviceProviderSecrets.vue")
          ),
      });

      if (Object.keys(this.item?.vars ?? {}).length > 0) tabs.splice(2, 0, {
        title: "Vars",
        component: () =>
          import("@/components/modules/custom/serviceProviderVars.vue"),
      });

      if (this.item.type === "ione") tabs.splice(3, 0, {
        title: "Nebula",
        component: () => import("@/components/ServicesProvider/nebula.vue"),
      });

      return tabs;
    },
    title() {
      return this?.item?.title ?? "not found";
    },
    loading() {
      return this.$store.getters["servicesProviders/isLoading"];
    },
  },
  created() {
    this.$store.dispatch("accounts/fetch");
    this.$store.dispatch("servicesProviders/fetchById", this.uuid).then(() => {
      const items = this.$store.getters["servicesProviders/all"];
      this.item = items.find((el) => el.uuid == this.uuid);
      this.found = !!this.service;
      document.title = `${this.title} | NoCloud`;
    });
  },
  mounted() {
    document.title = `${this.title} | NoCloud`;
    this.$store.commit("reloadBtn/setCallback", {
      type: "servicesProviders/fetchById",
      params: this.uuid,
    });
  },
};
</script>

<style>
.page__title {
  color: var(--v-primary-base);
  font-weight: 400;
  font-size: 32px;
  font-family: "Quicksand", sans-serif;
  line-height: 1em;
  margin-bottom: 10px;
}
</style><|MERGE_RESOLUTION|>--- conflicted
+++ resolved
@@ -72,13 +72,6 @@
           title: "Info",
           component: () => import("@/components/ServicesProvider/info.vue"),
         },
-<<<<<<< HEAD
-=======
-        this.item?.type === "ione" && {
-          title: "Nebula",
-          component: () => import("@/components/ServicesProvider/nebula.vue"),
-        },
->>>>>>> 1bc37c26
         {
           title: "Promo",
           component: () => import("@/components/ServicesProvider/promo.vue"),
