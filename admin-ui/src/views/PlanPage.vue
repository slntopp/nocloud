<template>
  <div class="pa-4 h-100">
    <h1 class="page__title mb-5">
      <router-link :to="{ name: 'Plans' }">{{
        navTitle("Price Models")
      }}</router-link>
      / {{ planTitle }}
      <plan-wiki-icon />
    </h1>
    <v-tabs
      class="rounded-t-lg"
      background-color="background-light"
      v-model="tabsIndex"
    >
      <v-tab v-for="tab of tabs" :key="tab.title">{{ tab.title }}</v-tab>
    </v-tabs>
    <v-tabs-items
      class="rounded-b-lg"
      style="background: var(--v-background-light-base)"
      v-model="tabsIndex"
    >
      <v-tab-item v-for="tab of tabs" :key="tab.title">
        <v-progress-linear indeterminate class="pt-2" v-if="planLoading" />
        <component
          v-else-if="plan"
          :is="tab.component"
          :isEdit="true"
          :item="plan"
          :template="plan"
        />
      </v-tab-item>
    </v-tabs-items>
  </div>
</template>

<script>
import config from "@/config.js";
import PlanWikiIcon from "@/components/ui/planWikiIcon.vue";

export default {
  name: "plan-view",
  components: { PlanWikiIcon },
  data: () => ({
    tabsIndex: 0,
    navTitles: config.navTitles ?? {},
    planTitle: "Not found",
  }),
  methods: {
    navTitle(title) {
      if (title && this.navTitles[title]) {
        return this.navTitles[title];
      }

      return title;
    },
<<<<<<< HEAD
  },
  computed: {
    plan() {
      return this.$store.getters["plans/one"];
    },
=======
    async fetchPlan() {
      this.isDescriptionsLoading = true;
      const id = this.$route.params?.planId;

      try {
        await this.$store.dispatch("plans/fetchItem", id);
        this.plan = this.$store.getters["plans/one"];
        this.planTitle = this.plan.title;

        document.title = `${this.planTitle} | NoCloud`;

        console.log(this.plan);
        const descriptionPromises = [
          ...this.plan.resources.map((resource, index) => ({
            id: index,
            type: "resources",
            descriptionId: resource.descriptionId,
          })),
          ...Object.keys(this.plan.products).map((key) => ({
            id: key,
            type: "products",
            descriptionId: this.plan.products[key].descriptionId,
          })),
        ];

        const descriptions = await Promise.all(
          descriptionPromises
            .filter((item) => !!item.descriptionId)
            .map(async (item) => ({
              ...item,
              data: await this.$store.dispatch(
                "descriptions/get",
                item.descriptionId
              ),
            }))
        );

        descriptions.forEach(({ type, id, data }) => {
          this.plan[type][id].description = data.text;
        });
      } finally {
        this.isDescriptionsLoading = false;
      }
    },
  },
  computed: {
>>>>>>> 7f941f8e
    planLoading() {
      return this.$store.getters["plans/isLoading"];
    },
    tabs() {
      return [
        {
          title: "Info",
          component: () => import("@/views/PlansCreate.vue"),
        },
        this.plan.type === "ione" && {
          title: "Configuration",
          component: () =>
            import("@/components/modules/ione/planConfiguration.vue"),
        },
        {
          title: "Instances",
          component: () => import("@/components/plan/instances.vue"),
        },
        {
          title: "Template",
          component: () => import("@/components/plan/template.vue"),
        },
      ].filter((t) => t);
    },
  },
  created() {
    const id = this.$route.params?.planId;
    this.$store.dispatch("plans/fetchItem", id).then(() => {
      this.planTitle = this.plan.title || this.planTitle;
      document.title = `${this.planTitle} | NoCloud`;
    });
  },
  mounted() {
    this.$store.commit("reloadBtn/setCallback", {
      type: "plans/fetchItem",
      params: this.$route.params?.planId,
    });
  },
  watch: {
    plan() {
      const pricesComponents = require
        .context("@/components/plan/", true, /\.vue$/)
        .keys();

      if (
        !pricesComponents.includes(
          `./${this.plan.type.split(" ")[0]}Prices.vue`
        )
      )
        return;
      if (this.tabs.find(({ title }) => title === "Prices")) return;
      const type = this.plan.type.split(" ")[0];

      this.tabs.splice(this.tabs.length - 1, 0, {
        title: "Prices",
        component: () => import(`@/components/plan/${type}Prices.vue`),
      });
    },
  },
};
</script>

<style scoped lang="scss">
.page__title {
  color: var(--v-primary-base);
  font-weight: 400;
  font-size: 32px;
  font-family: "Quicksand", sans-serif;
  line-height: 1em;
  margin-bottom: 10px;
}
</style><|MERGE_RESOLUTION|>--- conflicted
+++ resolved
@@ -53,13 +53,6 @@
 
       return title;
     },
-<<<<<<< HEAD
-  },
-  computed: {
-    plan() {
-      return this.$store.getters["plans/one"];
-    },
-=======
     async fetchPlan() {
       this.isDescriptionsLoading = true;
       const id = this.$route.params?.planId;
@@ -106,7 +99,6 @@
     },
   },
   computed: {
->>>>>>> 7f941f8e
     planLoading() {
       return this.$store.getters["plans/isLoading"];
     },
