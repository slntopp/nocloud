--- conflicted
+++ resolved
@@ -179,14 +179,9 @@
       if (typeof this.rules.number[0](currency.rate) === "string") return;
       const newCurrency = {
         rate: +currency.rate.replace(",", "."),
-<<<<<<< HEAD
-        from: currency.from,
-        to: currency.to,
-=======
         from: this.currenciesList.indexOf(currency.from),
         to: this.currenciesList.indexOf(currency.to),
         commission: +currency.commission.replace(",", "."),
->>>>>>> f900ff87
       };
 
       this.$store.commit("currencies/setLoading", true);
