--- conflicted
+++ resolved
@@ -1,38 +1,11 @@
 <template>
-<<<<<<< HEAD
   <div class="service pa-4 h-100">
-=======
-  <div class="service pa-4">
->>>>>>> d3d26b88
     <div class="page__title mb-5">
       <router-link :to="{ name: 'Services' }">Services</router-link>
       /
       {{ serviceTitle }}
       <v-chip x-small :color="chipColor"> </v-chip>
     </div>
-<<<<<<< HEAD
-
-    <v-tabs
-      class="rounded-t-lg"
-      v-model="tabs"
-      background-color="background-light"
-    >
-      <v-tab>Info</v-tab>
-      <v-tab>Control</v-tab>
-      <v-tab>Template</v-tab>
-    </v-tabs>
-
-    <v-tabs-items
-      v-model="tabs"
-      style="background: var(--v-background-light-base)"
-      class="rounded-b-lg"
-    >
-      <v-tab-item>
-        <v-progress-linear v-if="servicesLoading" indeterminate class="pt-2" />
-		
-        <service-info v-if="service" :service="service" />
-
-=======
 
     <v-tabs
       class="rounded-t-lg"
@@ -52,7 +25,6 @@
       <v-tab-item>
         <v-progress-linear v-if="servicesLoading" indeterminate class="pt-2" />
         <service-info v-if="service" :service="service" />
->>>>>>> d3d26b88
       </v-tab-item>
 
       <v-tab-item>
@@ -118,11 +90,7 @@
   },
   created() {
     this.$store.dispatch("servicesProviders/fetch");
-<<<<<<< HEAD
-    this.$store.dispatch("services/fetch").then(() => {
-=======
     this.$store.dispatch("services/fetchById", this.serviceId).then(() => {
->>>>>>> d3d26b88
       this.found = !!this.service;
       document.title = `${this.serviceTitle} | NoCloud`;
     });
@@ -130,13 +98,8 @@
   mounted() {
     document.title = `${this.serviceTitle} | NoCloud`;
     this.$store.commit("reloadBtn/setCallback", {
-<<<<<<< HEAD
-      func: this.$store.dispatch,
-      params: ["services/fetch"],
-=======
       type: "services/fetchById",
       params: this.serviceId,
->>>>>>> d3d26b88
     });
   },
 };
