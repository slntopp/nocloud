<template>
  <div class="settings pa-4">
    <div class="buttons__inline pb-8 pt-4">
      <v-btn color="background-light" class="mr-2" to="/settings/app">
        app settings
      </v-btn>
<<<<<<< HEAD
      <v-btn color="background-light" class="mr-2" to="/settings/widget">
        widget settings
=======
      <v-btn color="background-light" class="mr-2" to="/settings/plugins">
        plugins settings
>>>>>>> eea1fd8c
      </v-btn>
      <v-menu
        offset-y
        transition="slide-y-transition"
        bottom
        :close-on-content-click="false"
        v-model="newSetting.visible"
      >
        <template v-slot:activator="{ on, attrs }">
          <v-btn color="background-light" class="mr-2" v-bind="attrs" v-on="on">
            create
          </v-btn>
        </template>
        <v-card class="pa-4">
          <v-row>
            <v-col>
              <v-text-field
                dense
                v-model="newSetting.data.key"
                label="key"
                :rules="newSetting.rules"
              >
              </v-text-field>
            </v-col>
          </v-row>
          <v-row>
            <v-col>
              <v-text-field
                dense
                v-model="newSetting.data.data.description"
                label="description"
                :rules="newSetting.rules"
              >
              </v-text-field>
            </v-col>
          </v-row>
          <v-row>
            <v-col>
              <v-text-field
                dense
                v-model="newSetting.data.data.value"
                label="value"
                :rules="newSetting.rules"
              >
              </v-text-field>
            </v-col>
          </v-row>
          <v-row>
            <v-col>
              <v-btn :loading="newSetting.loading" @click="createKey">
                send
              </v-btn>
            </v-col>
          </v-row>
        </v-card>
      </v-menu>
      <confirm-dialog
        :disabled="selected.length < 1"
        @confirm="deleteSelectedKeys"
      >
        <v-btn
          :disabled="selected.length < 1"
          color="background-light"
          class="mr-8"
        >
          delete
        </v-btn>
      </confirm-dialog>
    </div>

    <nocloud-table
      table-name="settingsTable"
      isKeyOnlyAfterClick
      :isKeyInCircle="false"
      item-key="key"
      :loading="loading"
      :headers="headers"
      :items="filtredSettings"
      sortBy="description"
      show-select
      v-model="selected"
      :footer-error="fetchError"
    >
      <template v-slot:[`item.description`]="{ item }">
        <div
          class="d-flex align-center"
          v-if="edit.key == 'description' && edit.data == item"
        >
          <div class="control">
            <v-icon @click="saveEdit()" class="edit-btn mr-2">
              mdi-content-save-outline
            </v-icon>
            <v-icon @click="stopEdit()" class="edit-btn mr-3">
              mdi-close-circle-outline
            </v-icon>
          </div>
          <v-text-field v-model="edit.data.description"></v-text-field>
        </div>
        <template v-else>
          <v-icon @click="startEdit('description', item)" class="edit-btn">
            mdi-border-color
          </v-icon>
          {{ item.description }}
        </template>
      </template>

      <template v-slot:[`item.value`]="{ item }">
        <div
          class="d-flex align-center"
          v-if="edit.key == 'value' && edit.data == item"
        >
          <div class="control">
            <v-icon @click="saveEdit()" class="edit-btn mr-2">
              mdi-content-save-outline
            </v-icon>
            <v-icon @click="stopEdit()" class="edit-btn mr-3">
              mdi-close-circle-outline
            </v-icon>
          </div>
          <v-text-field v-model="edit.data.value"></v-text-field>
        </div>
        <template v-else>
          <v-icon @click="startEdit('value', item)" class="edit-btn">
            mdi-border-color
          </v-icon>
          {{ item.value }}
        </template>
      </template>
    </nocloud-table>

    <v-snackbar
      v-model="snackbar.visibility"
      :timeout="snackbar.timeout"
      :color="snackbar.color"
    >
      {{ snackbar.message }}
      <template v-if="snackbar.route && Object.keys(snackbar.route).length > 0">
        <router-link :to="snackbar.route"> Look up. </router-link>
      </template>

      <template v-slot:action="{ attrs }">
        <v-btn
          :color="snackbar.buttonColor"
          text
          v-bind="attrs"
          @click="snackbar.visibility = false"
        >
          Close
        </v-btn>
      </template>
    </v-snackbar>
  </div>
</template>

<script>
import { mapGetters } from "vuex";
import api from "@/api.js";
import snackbar from "@/mixins/snackbar.js";
import search from "@/mixins/search.js";
import noCloudTable from "@/components/table.vue";
import ConfirmDialog from "../components/confirmDialog.vue";
import { filterArrayIncludes } from "@/functions";

const headers = [
  { text: "Key", value: "key" },
  { text: "Description", value: "description" },
  { text: "Value", value: "value" },
];

const defaultData = {
  key: "",
  data: {
    description: "",
    // visible: false,
    value: "",
  },
};

export default {
  name: "settings-view",
  created() {
    this.$store
      .dispatch("settings/fetch")
      .then(() => {
        this.fetchError = "";
      })
      .catch((err) => {
        console.log(`err`, err);
        this.fetchError = "Can't reach the server";
        if (err.response) {
          this.fetchError += `: [ERROR]: ${err.response.data.message}`;
        } else {
          this.fetchError += `: [ERROR]: ${err.toJSON().message}`;
        }
      });
    // this.$store.dispatch('settings/fetchKeys')
  },
  components: {
    "nocloud-table": noCloudTable,
    ConfirmDialog,
  },
  mixins: [snackbar, search],
  data: () => ({
    headers,
    selected: [],
    newSetting: {
      rules: [(value) => !!value || "Required."],
      isLoading: false,
      visible: false,
      data: {
        ...JSON.parse(JSON.stringify(defaultData)),
      },
    },
    edit: {
      key: "",
      data: {},
    },
    fetchError: "",
    sortBy: "description",
  }),
  computed: {
    ...mapGetters("settings", {
      settings: "all",
      loading: "isLoading",
    }),
    filtredSettings() {
      if (this.searchParam) {
        return filterArrayIncludes(this.settings, {
          keys: ["key"],
          value: this.searchParam,
        });
      }
      return this.settings;
    },
    searchParam() {
      return this.$store.getters["appSearch/param"];
    },
  },
  methods: {
    deleteSelectedKeys() {
      if (this.selected.length > 0) {
        const deletePromices = this.selected.map((el) =>
          api.settings.delete(el.key)
        );
        Promise.all(deletePromices)
          .then((res) => {
            if (res.every((el) => el.result)) {
              this.$store.dispatch("settings/fetch");

              const ending = deletePromices.length == 1 ? "" : "s";
              this.showSnackbar({
                message: `Setting${ending} deleted successfully.`,
              });
            } else {
              this.showSnackbar({ message: `Some error executed` });
            }
          })
          .catch((err) => {
            if (err.response.status == 501 || err.response.status == 502) {
              const opts = {
                message: `Service Unavailable: ${err.response.data.message}.`,
                timeout: 0,
              };
              this.showSnackbarError(opts);
            }
          });
      }
    },
    createKey() {
      if (
        Object.keys(this.newSetting.data).every((dataKey) => {
          const dataValue = this.newSetting.data[dataKey];
          return this.newSetting.rules.every((rule) => {
            const res = typeof rule(dataValue) == "boolean";
            return res;
          });
        })
      ) {
        this.newSetting.loading = true;
        this.sendKey()
          .then(() => {
            this.showSnackbar({ message: "Setting created successfully" });

            this.newSetting.data = {
              ...JSON.parse(JSON.stringify(defaultData)),
            };
            this.newSetting.visible = false;
          })
          .finally(() => {
            this.newSetting.loading = false;
          });
      } else {
        this.showSnackbarError({ message: "All fields are required" });
      }
    },
    sendKey(key, data) {
      let reqestKey = key;
      let reqestData = data;

      if (reqestKey == undefined || reqestData == undefined) {
        reqestKey = this.newSetting.data.key;
        reqestData = this.newSetting.data.data;
      }

      return new Promise((resolve, reject) => {
        api.settings
          .addKey(reqestKey, reqestData)
          .then((res) => {
            if (res.key != reqestKey) throw res;
            this.$store.dispatch("settings/fetch");
            resolve(res);
          })
          .catch((err) => {
            this.showSnackbarError({ message: err.response.data.message });
            reject(err);
          });
      });
    },
    startEdit(key, data) {
      this.edit.key = key;
      this.edit.data = data;
    },
    stopEdit() {
      this.edit.key = "";
      this.edit.data = {};
    },
    saveEdit() {
      const data = JSON.parse(JSON.stringify(this.edit.data));
      const key = this.edit.data.key;
      delete data.key;

      this.sendKey(key, data)
        .then(() => {
          this.$store.dispatch("settings/fetch");
          this.showSnackbar({ message: "Setting created successfully" });
          this.stopEdit();
        })
        .catch((err) => {
          this.showSnackbarError({ message: err.response.data.message });
        });
    },
  },
  mounted() {
    this.$store.commit("reloadBtn/setCallback", {
      type: "settings/fetch",
    });
  },
};
</script>

<style scoped lang="sass">
.edit-btn
	opacity: 0.4
	margin-right: 4px

	&:hover
		opacity: 1
</style><|MERGE_RESOLUTION|>--- conflicted
+++ resolved
@@ -4,13 +4,11 @@
       <v-btn color="background-light" class="mr-2" to="/settings/app">
         app settings
       </v-btn>
-<<<<<<< HEAD
-      <v-btn color="background-light" class="mr-2" to="/settings/widget">
-        widget settings
-=======
+   <v-btn color="background-light" class="mr-2" to="/settings/widget">
+        widget settings</v-btn
+      >
       <v-btn color="background-light" class="mr-2" to="/settings/plugins">
         plugins settings
->>>>>>> eea1fd8c
       </v-btn>
       <v-menu
         offset-y
