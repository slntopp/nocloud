<template>
  <div class="pa-4">
    <v-row align="start" class="ml-2 mb-4">
      <v-btn
        class="ml-2"
        color="background-light"
        :to="{ name: 'Transactions create' }"
      >
        Create
      </v-btn>
      <v-btn
        class="ml-2"
        color="background-light"
        @click="downloadTransactionsReport"
        :loading="isReportLoading"
        :disabled="isPlansLoading"
        >Report</v-btn
      >
    </v-row>

    <v-progress-linear indeterminate class="pt-1" v-if="chartLoading" />

    <reports-table
      table-name="transaction-table"
      :filters="filters"
      :duration="duration"
      @input:unique="setUniques"
    />
  </div>
</template>

<script>
import snackbar from "@/mixins/snackbar.js";
import search from "@/mixins/search.js";
import XlsxService from "@/services/XlsxService";
import api from "@/api";
import { mapGetters } from "vuex";
import reportsTable from "@/components/reports_table.vue";
import AccountsAutocomplete from "@/components/ui/accountsAutocomplete.vue";
import { getTodayFullDate } from "../functions";

export default {
  name: "transactions-view",
  components: { reportsTable },
  mixins: [snackbar, search({ name: "transactions" })],
  data: () => ({
    types: [],
    resources: [],
    products: [],
    series: [],
    chartLoading: false,
    duration: { to: null, from: null },

    isReportLoading: false,
  }),
  mounted() {
    this.$store.dispatch("plans/fetch");
  },
  methods: {
    setUniques({ resources, products, types }) {
      this.resources = resources;
      this.types = types;
      this.products = products;
    },
    async downloadTransactionsReport() {
      try {
        this.isReportLoading = true;

        const transactions = await api.reports.list({ filters: this.filters });

        const resultData = {};

        transactions.records.forEach((transaction) => {
          const productOrResource = transaction.product || transaction.resource;
          if (!productOrResource) {
            return;
          }

          let data = {};
          if (resultData[transaction.account]) {
            data = resultData[transaction.account];
          }

          if (!data[productOrResource]) {
            data[productOrResource] = 0;
          }
          data[productOrResource] += Math.abs(+transaction.total);

          resultData[transaction.account] = data;
        });

        const accounts = await Promise.allSettled(
          Object.keys(resultData).map((key) => api.accounts.get(key))
        );

        return XlsxService.downloadXlsx(
          "transactions_report_" + getTodayFullDate(),
          Object.entries(resultData).map(([key, value]) => {
            const account = accounts.find(
              (account) => account.value?.uuid == key
            ).value;

            Object.keys(value).forEach((key) => {
              value[key] = `${value[key].toFixed(2)} ${
                account.currency || this.defaultCurrency
              }`;
            });

            return {
              name: `${account?.title || key} (${key})`,
              headers: Object.keys(value).map((key) => ({
                key,
                title: key.replaceAll("_", " "),
              })),
              items: [value],
            };
          })
        );
      } finally {
        this.isReportLoading = false;
      }
    },
  },
  computed: {
    ...mapGetters("transactions", ["count", "page", "isLoading"]),
    ...mapGetters("plans", { plans: "all", isPlansLoading: "isLoading" }),
    ...mapGetters("appSearch", ["filter"]),
    filters() {
      const total = {};
      if (this.filter.total?.to) {
        total.to = +this.filter.total.to;
      }
      if (this.filter.total?.from) {
        total.from = +this.filter.total.from;
      }

      const dates = {};
      const dateKeys = ["exec", "start", "end", "payment_date"];
      dateKeys.forEach((key) => {
        if (!this.filter[key]) {
          return;
        }
        dates[key] = {};

        if (this.filter[key][0]) {
          dates[key].from = new Date(this.filter[key][0]).getTime() / 1000;
        }
        if (this.filter[key][1]) {
          dates[key].to = new Date(this.filter[key][1]).getTime() / 1000;
        }
      });

      const resource = [];
      const product = [];

      resource.push(...(this.filter.resource || []));
      product.push(...(this.filter.product || []));

      if (this.filter.plans?.length) {
        this.filter.plans.forEach((uuid) => {
          const plan = this.plans.find((p) => p.uuid === uuid);

          if (!plan) {
            return;
          }

          product.push(...Object.keys(plan.products || {}));
          resource.push(...(plan.resources.map((r) => r.key) || []));
        });
      }

      return {
        ...dates,
        account: this.filter.account?.length ? this.filter.account : undefined,
        instance: this.filter.instance?.length
          ? this.filter.instance
          : undefined,
        transactionType: this.filter.type?.length
          ? this.filter.type
          : undefined,
        total: Object.keys(total).length ? total : undefined,
<<<<<<< HEAD
        resource: this.filter.resource,
        product: this.filter.product,
      };
    },
    instances() {
      const instances = [];

      return instances;
    },
    balance() {
      const dates = [];
      let labels = [`0 ${this.defaultCurrency?.title}`];
      let values = [0];
      let balance = 0;
      this.transactions?.forEach((el, i, arr) => {
        values.push((balance -= el.total));
        labels.push(`${balance.toFixed(2)} ${this.defaultCurrency?.title}`);
        dates.push(
          el.proc - arr[i - 1]?.proc || arr[i + 1]?.proc - el.proc || el.proc
        );
      });
      [labels, values] = this.setTransactions(dates, labels, values);
      const amount = values.length - 12;
      return {
        labels: amount > 0 ? labels.slice(amount) : labels,
        values: amount > 0 ? values.slice(amount) : values,
=======
        resource,
        product,
>>>>>>> 6b0cd758
      };
    },
    defaultCurrency() {
      return this.$store.getters["currencies/default"];
    },
    transactionTypes() {
      return this.$store.getters["transactions/types"];
    },
    searchFields() {
      return [
        {
          key: "type",
          type: "select",
          items: this.transactionTypes,
          item: { value: "key", title: "title" },
          title: "Type",
        },
        {
          key: "account",
          type: "select",
          custom: true,
          component: AccountsAutocomplete,
          label: "Accounts",
          multiple: true,
          clearable: true,
          fetchValue: true,
        },
        {
          key: "plans",
          type: "select",
          items: this.plans.map(({ title, uuid }) => ({ title, uuid })),
          item: { value: "uuid", title: "title" },
          title: "Plan",
        },
        {
          key: "product",
          type: "select",
          items: this.products,
          title: "Product",
        },
        {
          key: "resource",
          type: "select",
          items: this.resources,
          title: "Resource",
        },
        { key: "exec", type: "date", title: "Executed date" },
        { key: "start", type: "date", title: "Start date" },
        { key: "end", type: "date", title: "End date" },
        { key: "payment_date", type: "date", title: "Payment date" },
        { key: "total", type: "number-range", title: "Total" },
      ];
    },
  },
  watch: {
    searchFields() {
      this.$store.commit("appSearch/setFields", this.searchFields);
    },
  },
};
</script>
<style>
.apexcharts-svg {
  background: none !important;
}
</style><|MERGE_RESOLUTION|>--- conflicted
+++ resolved
@@ -179,37 +179,8 @@
           ? this.filter.type
           : undefined,
         total: Object.keys(total).length ? total : undefined,
-<<<<<<< HEAD
-        resource: this.filter.resource,
-        product: this.filter.product,
-      };
-    },
-    instances() {
-      const instances = [];
-
-      return instances;
-    },
-    balance() {
-      const dates = [];
-      let labels = [`0 ${this.defaultCurrency?.title}`];
-      let values = [0];
-      let balance = 0;
-      this.transactions?.forEach((el, i, arr) => {
-        values.push((balance -= el.total));
-        labels.push(`${balance.toFixed(2)} ${this.defaultCurrency?.title}`);
-        dates.push(
-          el.proc - arr[i - 1]?.proc || arr[i + 1]?.proc - el.proc || el.proc
-        );
-      });
-      [labels, values] = this.setTransactions(dates, labels, values);
-      const amount = values.length - 12;
-      return {
-        labels: amount > 0 ? labels.slice(amount) : labels,
-        values: amount > 0 ? values.slice(amount) : values,
-=======
         resource,
         product,
->>>>>>> 6b0cd758
       };
     },
     defaultCurrency() {
