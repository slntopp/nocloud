--- conflicted
+++ resolved
@@ -67,35 +67,6 @@
             </v-col>
           </v-row>
 
-<<<<<<< HEAD
-=======
-          <v-row>
-            <v-col cols="3">
-              <v-subheader>Service</v-subheader>
-            </v-col>
-            <v-col cols="9">
-              <v-text-field
-                label="Title"
-                v-model="provider.meta.service.title"
-              />
-              <v-select
-                label="Icon"
-                :value="toPascalCase(provider.meta.service.icon)"
-                @change="setIconToKebabCase"
-                :items="icons"
-              >
-                <template v-slot:item="{ item }">
-                  <icon-title-preview
-                    :is-mdi="false"
-                    :title="item"
-                    :icon="item"
-                  />
-                </template>
-              </v-select>
-            </v-col>
-          </v-row>
-
->>>>>>> 2bbb2827
           <v-row align="center">
             <v-col cols="3">
               <v-subheader> Public </v-subheader>
@@ -263,11 +234,7 @@
       proxy: { socket: "" },
       secrets: {},
       vars: { console: {} },
-<<<<<<< HEAD
       meta: {},
-=======
-      meta: { service: {} },
->>>>>>> 2bbb2827
     },
     providerKey: "",
 
