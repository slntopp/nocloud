--- conflicted
+++ resolved
@@ -58,11 +58,7 @@
 	github.com/spf13/pflag v1.0.5 // indirect
 	github.com/subosito/gotenv v1.6.0 // indirect
 	go.uber.org/multierr v1.11.0 // indirect
-<<<<<<< HEAD
-	golang.org/x/sys v0.13.0 // indirect
-=======
 	golang.org/x/sys v0.14.0 // indirect
->>>>>>> b99becaa
 	golang.org/x/text v0.14.0 // indirect
 	gopkg.in/ini.v1 v1.67.0 // indirect
 	gopkg.in/yaml.v3 v3.0.1 // indirect
