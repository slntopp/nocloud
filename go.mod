module github.com/slntopp/nocloud

go 1.19

require (
	github.com/Pallinder/go-randomdata v1.2.0
	github.com/arangodb/go-driver v1.5.0
	github.com/gabriel-vasile/mimetype v1.4.1
	github.com/go-redis/redis/v8 v8.11.5
	github.com/golang-jwt/jwt/v4 v4.5.0
	github.com/google/uuid v1.3.0
	github.com/gorilla/mux v1.8.0
	github.com/gorilla/websocket v1.5.0
	github.com/grpc-ecosystem/go-grpc-middleware v1.3.0
	github.com/grpc-ecosystem/grpc-gateway/v2 v2.15.1
	github.com/rabbitmq/amqp091-go v1.7.0
	github.com/rs/cors v1.8.3
	github.com/slntopp/nocloud-proto v0.0.0-20230223134824-05a77e7ddd2b
	github.com/spf13/viper v1.15.0
	github.com/stoewer/go-strcase v1.2.1
	github.com/tmc/grpc-websocket-proxy v0.0.0-20220101234140-673ab2c3ae75
	go.uber.org/zap v1.24.0
	golang.org/x/crypto v0.6.0
	google.golang.org/grpc v1.53.0
	google.golang.org/protobuf v1.28.1
)

require (
	github.com/golang/glog v1.0.0 // indirect
	github.com/sirupsen/logrus v1.9.0 // indirect
	golang.org/x/net v0.7.0 // indirect
<<<<<<< HEAD
	google.golang.org/genproto v0.0.0-20230110181048-76db0878b65f // indirect
=======
	google.golang.org/genproto v0.0.0-20230221151758-ace64dc21148 // indirect
>>>>>>> e92b153b
)

require (
	github.com/arangodb/go-velocypack v0.0.0-20200318135517-5af53c29c67e // indirect
	github.com/cespare/xxhash/v2 v2.2.0 // indirect
	github.com/cskr/pubsub v1.0.2
	github.com/dgryski/go-rendezvous v0.0.0-20200823014737-9f7001d12a5f // indirect
	github.com/fsnotify/fsnotify v1.6.0 // indirect
	github.com/golang/protobuf v1.5.2 // indirect
	github.com/hashicorp/hcl v1.0.0 // indirect
	github.com/magiconair/properties v1.8.7 // indirect
	github.com/mitchellh/mapstructure v1.5.0 // indirect
	github.com/pelletier/go-toml/v2 v2.0.6 // indirect
	github.com/pkg/errors v0.9.1 // indirect
	github.com/spf13/afero v1.9.3 // indirect
	github.com/spf13/cast v1.5.0 // indirect
	github.com/spf13/jwalterweatherman v1.1.0 // indirect
	github.com/spf13/pflag v1.0.5 // indirect
	github.com/subosito/gotenv v1.4.2 // indirect
	go.uber.org/atomic v1.10.0 // indirect
	go.uber.org/multierr v1.9.0 // indirect
	golang.org/x/sys v0.5.0 // indirect
	golang.org/x/text v0.7.0 // indirect
	gopkg.in/check.v1 v1.0.0-20201130134442-10cb98267c6c // indirect
	gopkg.in/ini.v1 v1.67.0 // indirect
	gopkg.in/yaml.v3 v3.0.1 // indirect
)<|MERGE_RESOLUTION|>--- conflicted
+++ resolved
@@ -29,11 +29,7 @@
 	github.com/golang/glog v1.0.0 // indirect
 	github.com/sirupsen/logrus v1.9.0 // indirect
 	golang.org/x/net v0.7.0 // indirect
-<<<<<<< HEAD
-	google.golang.org/genproto v0.0.0-20230110181048-76db0878b65f // indirect
-=======
 	google.golang.org/genproto v0.0.0-20230221151758-ace64dc21148 // indirect
->>>>>>> e92b153b
 )
 
 require (
